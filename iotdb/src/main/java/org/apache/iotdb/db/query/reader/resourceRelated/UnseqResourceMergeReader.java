/**
 * Licensed to the Apache Software Foundation (ASF) under one
 * or more contributor license agreements.  See the NOTICE file
 * distributed with this work for additional information
 * regarding copyright ownership.  The ASF licenses this file
 * to you under the Apache License, Version 2.0 (the
 * "License"); you may not use this file except in compliance
 * with the License.  You may obtain a copy of the License at
 *
 *     http://www.apache.org/licenses/LICENSE-2.0
 *
 * Unless required by applicable law or agreed to in writing,
 * software distributed under the License is distributed on an
 * "AS IS" BASIS, WITHOUT WARRANTIES OR CONDITIONS OF ANY
 * KIND, either express or implied.  See the License for the
 * specific language governing permissions and limitations
 * under the License.
 */
package org.apache.iotdb.db.query.reader.resourceRelated;

import java.io.IOException;
import java.util.List;
import org.apache.iotdb.db.engine.modification.Modification;
import org.apache.iotdb.db.engine.storagegroup.TsFileResource;
import org.apache.iotdb.db.query.context.QueryContext;
import org.apache.iotdb.db.query.control.FileReaderManager;
import org.apache.iotdb.db.query.reader.chunkRelated.DiskChunkReader;
import org.apache.iotdb.db.query.reader.chunkRelated.MemChunkReader;
import org.apache.iotdb.db.query.reader.universal.PriorityMergeReader;
import org.apache.iotdb.db.utils.QueryUtils;
import org.apache.iotdb.tsfile.common.constant.StatisticConstant;
import org.apache.iotdb.tsfile.file.metadata.ChunkMetaData;
import org.apache.iotdb.tsfile.read.TsFileSequenceReader;
import org.apache.iotdb.tsfile.read.common.Chunk;
import org.apache.iotdb.tsfile.read.common.Path;
import org.apache.iotdb.tsfile.read.controller.ChunkLoaderImpl;
import org.apache.iotdb.tsfile.read.controller.MetadataQuerierByFileImpl;
import org.apache.iotdb.tsfile.read.filter.DigestForFilter;
import org.apache.iotdb.tsfile.read.filter.basic.Filter;
import org.apache.iotdb.tsfile.read.reader.chunk.ChunkReader;
import org.apache.iotdb.tsfile.read.reader.chunk.ChunkReaderWithFilter;
import org.apache.iotdb.tsfile.read.reader.chunk.ChunkReaderWithoutFilter;

/**
 * To read a list of unsequence TsFiles, this class extends {@link PriorityMergeReader} to
 * implement
 * <code>IPointReader</code> for the TsFiles.
 * <p>
 * Note that an unsequence TsFile can be either closed or unclosed. An unclosed unsequence TsFile
 * consists of data on disk and data in memtables that will be flushed to this unclosed TsFile.
 * <p>
 * This class is used in {@link org.apache.iotdb.db.query.reader.seriesRelated.SeriesReaderWithoutValueFilter}.
 */
public class UnseqResourceMergeReader extends PriorityMergeReader {

  private Path seriesPath;

  public UnseqResourceMergeReader(Path seriesPath, List<TsFileResource> unseqResources,
      QueryContext context, Filter filter) throws IOException {
    this.seriesPath = seriesPath;

    int priorityValue = 1;
    for (TsFileResource tsFileResource : unseqResources) {
<<<<<<< HEAD
      TsFileSequenceReader tsFileReader = FileReaderManager.getInstance()
          .get(tsFileResource, tsFileResource.isClosed());
=======
      TsFileSequenceReader tsFileReader;
>>>>>>> 99c37c99

      // prepare metaDataList
      List<ChunkMetaData> metaDataList;
      if (tsFileResource.isClosed()) {
        if (isTsFileNotSatisfied(tsFileResource, filter)) {
          continue;
        }
        tsFileReader = FileReaderManager.getInstance()
            .get(tsFileResource.getFile().getPath(), tsFileResource.isClosed());
        MetadataQuerierByFileImpl metadataQuerier = new MetadataQuerierByFileImpl(tsFileReader);
        metaDataList = metadataQuerier.getChunkMetaDataList(seriesPath);
        List<Modification> pathModifications = context
            .getPathModifications(tsFileResource.getModFile(), seriesPath.getFullPath());
        if (!pathModifications.isEmpty()) {
          QueryUtils.modifyChunkMetaData(metaDataList, pathModifications);
        }
      } else {
        if (tsFileResource.getEndTimeMap().size() != 0) {
          if (isTsFileNotSatisfied(tsFileResource, filter)) {
            continue;
          }
        }
        tsFileReader = FileReaderManager.getInstance()
            .get(tsFileResource.getFile().getPath(), tsFileResource.isClosed());
        metaDataList = tsFileResource.getChunkMetaDatas();
      }

      // create and add ChunkReader with priority
      ChunkLoaderImpl chunkLoader = new ChunkLoaderImpl(tsFileReader);
      for (ChunkMetaData chunkMetaData : metaDataList) {

        if (filter != null) {
          DigestForFilter digest = new DigestForFilter(chunkMetaData.getStartTime(),
              chunkMetaData.getEndTime(),
              chunkMetaData.getDigest().getStatistics().get(StatisticConstant.MIN_VALUE),
              chunkMetaData.getDigest().getStatistics().get(StatisticConstant.MAX_VALUE),
              chunkMetaData.getTsDataType());
          if (!filter.satisfy(digest)) {
            continue;
          }
        }

        Chunk chunk = chunkLoader.getChunk(chunkMetaData);
        ChunkReader chunkReader = filter != null ? new ChunkReaderWithFilter(chunk, filter)
            : new ChunkReaderWithoutFilter(chunk);

        addReaderWithPriority(new DiskChunkReader(chunkReader), priorityValue++);
      }

      if (!tsFileResource.isClosed()) {
        // create and add MemChunkReader with priority
        addReaderWithPriority(
            new MemChunkReader(tsFileResource.getReadOnlyMemChunk(), filter), priorityValue++);
      }
    }
  }

  /**
   * Returns true if the start and end time of the series data in this unsequence TsFile do not
   * satisfy the filter condition. Returns false if satisfy.
   * <p>
   * This method is used to in the constructor function to check whether this TsFile can be
   * skipped.
   *
   * @param tsFile the TsFileResource corresponding to this TsFile
   * @param filter filter condition. Null if no filter.
   * @return True if the TsFile's start and end time do not satisfy the filter condition; False if
   * satisfy.
   */
  // TODO future work: deduplicate code. See SeqResourceIterateReader.
  private boolean isTsFileNotSatisfied(TsFileResource tsFile, Filter filter) {
    if (filter == null) {
      return false;
    }
    long startTime = tsFile.getStartTimeMap().get(seriesPath.getDevice());
    long endTime = tsFile.getEndTimeMap().get(seriesPath.getDevice());
    return !filter.satisfyStartEndTime(startTime, endTime);
  }
}<|MERGE_RESOLUTION|>--- conflicted
+++ resolved
@@ -61,12 +61,7 @@
 
     int priorityValue = 1;
     for (TsFileResource tsFileResource : unseqResources) {
-<<<<<<< HEAD
-      TsFileSequenceReader tsFileReader = FileReaderManager.getInstance()
-          .get(tsFileResource, tsFileResource.isClosed());
-=======
       TsFileSequenceReader tsFileReader;
->>>>>>> 99c37c99
 
       // prepare metaDataList
       List<ChunkMetaData> metaDataList;
@@ -75,7 +70,7 @@
           continue;
         }
         tsFileReader = FileReaderManager.getInstance()
-            .get(tsFileResource.getFile().getPath(), tsFileResource.isClosed());
+            .get(tsFileResource, tsFileResource.isClosed());
         MetadataQuerierByFileImpl metadataQuerier = new MetadataQuerierByFileImpl(tsFileReader);
         metaDataList = metadataQuerier.getChunkMetaDataList(seriesPath);
         List<Modification> pathModifications = context
