--- conflicted
+++ resolved
@@ -698,14 +698,8 @@
           fileNodeProcessor.getProcessorName());
       fileNodeProcessor.decreaseMultiPassCount(token);
     } catch (FileNodeProcessorException e) {
-<<<<<<< HEAD
-      throw new FileNodeManagerException(String
-          .format("FileNodeProcessor of [%s] meets error when ending query",
-              fileNodeProcessor.getProcessorName()), e);
-=======
       LOGGER.error("Failed to end query: the deviceId {}, token {}.", deviceId, token, e);
       throw new FileNodeManagerException(e);
->>>>>>> 4f554c74
     } finally {
       fileNodeProcessor.writeUnlock();
     }
