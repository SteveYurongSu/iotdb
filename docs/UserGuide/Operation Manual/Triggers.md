--- conflicted
+++ resolved
@@ -297,7 +297,6 @@
 
 
 
-<<<<<<< HEAD
 ### User Authority Management
 
 When a user manages triggers, 4 types of authorities will be involved:
@@ -322,7 +321,9 @@
   Related question: IoTDB pre-registered 10 `org.apache.iotdb.db.engine.trigger.example.AlertListener` trigger instances and DBA updated the implementation and corresponding JAR package of `org.apache.iotdb.db.engine.trigger.example.AlertListener`. Is it possible to drop only 5 of the instances and replace them with 5 updated trigger instances?
 
   Answer: No. Only by dropping all the 10 pre-registered triggers can you register the updated triggers. If all the original triggers are not dropped, the newly registered triggers with the same full class name will behave in the same way as the existing triggers.
-=======
+
+
+
 ## Utilities
 
 Utility classes provide programming paradigms and execution frameworks for the common requirements, which can simplify part of your work of implementing triggers.
@@ -438,4 +439,3 @@
 ```
 
 Note that the type of the second parameter accepted by the `collect` method needs to be consistent with the `dataType` parameter provided during construction.
->>>>>>> 84bc5f53
