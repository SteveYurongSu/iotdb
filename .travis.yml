--- conflicted
+++ resolved
@@ -79,13 +79,8 @@
           #        - choco install jdk11 -params 'installdir=c:\\java11'
           #        - export PATH=$PATH:"/c/java11/bin"
           #        - export JAVA_HOME="/c/java11"
-<<<<<<< HEAD
-          #        - wget -q https://www-eu.apache.org/dist/maven/maven-3/3.6.2/binaries/apache-maven-3.6.2-bin.zip
-          #        - /C/Progra~1/7-Zip/7z.exe x apache-maven-3.6.2-bin.zip -o/c/mvn363
-=======
           #        - wget -q https://www-eu.apache.org/dist/maven/maven-3/3.6.3/binaries/apache-maven-3.6.3-bin.zip
           #        - /C/Progra~1/7-Zip/7z.exe x apache-maven-3.6.3-bin.zip -o/c/mvn363
->>>>>>> 22001156
           #        - export "MAVEN_HOME=/c/mvn363/apache-maven-3.6.3"
           #        - export "M2_HOME=/c/mvn363/apache-maven-3.6.3"
           #        - export "PATH=$MAVEN_HOME/bin:$PATH"
