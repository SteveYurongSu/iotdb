/*
 * Licensed to the Apache Software Foundation (ASF) under one
 * or more contributor license agreements.  See the NOTICE file
 * distributed with this work for additional information
 * regarding copyright ownership.  The ASF licenses this file
 * to you under the Apache License, Version 2.0 (the
 * "License"); you may not use this file except in compliance
 * with the License.  You may obtain a copy of the License at
 *
 *     http://www.apache.org/licenses/LICENSE-2.0
 *
 * Unless required by applicable law or agreed to in writing,
 * software distributed under the License is distributed on an
 * "AS IS" BASIS, WITHOUT WARRANTIES OR CONDITIONS OF ANY
 * KIND, either express or implied.  See the License for the
 * specific language governing permissions and limitations
 * under the License.
 */

package org.apache.iotdb.session;

import org.apache.iotdb.rpc.IoTDBConnectionException;
import org.apache.iotdb.rpc.RedirectException;
import org.apache.iotdb.rpc.RpcTransportFactory;
import org.apache.iotdb.rpc.RpcUtils;
import org.apache.iotdb.rpc.StatementExecutionException;
import org.apache.iotdb.service.rpc.thrift.EndPoint;
import org.apache.iotdb.service.rpc.thrift.TSCloseSessionReq;
import org.apache.iotdb.service.rpc.thrift.TSCreateAlignedTimeseriesReq;
import org.apache.iotdb.service.rpc.thrift.TSCreateDeviceTemplateReq;
import org.apache.iotdb.service.rpc.thrift.TSCreateMultiTimeseriesReq;
import org.apache.iotdb.service.rpc.thrift.TSCreateTimeseriesReq;
import org.apache.iotdb.service.rpc.thrift.TSDeleteDataReq;
import org.apache.iotdb.service.rpc.thrift.TSExecuteStatementReq;
import org.apache.iotdb.service.rpc.thrift.TSExecuteStatementResp;
import org.apache.iotdb.service.rpc.thrift.TSIService;
import org.apache.iotdb.service.rpc.thrift.TSInsertRecordReq;
import org.apache.iotdb.service.rpc.thrift.TSInsertRecordsOfOneDeviceReq;
import org.apache.iotdb.service.rpc.thrift.TSInsertRecordsReq;
import org.apache.iotdb.service.rpc.thrift.TSInsertStringRecordReq;
import org.apache.iotdb.service.rpc.thrift.TSInsertStringRecordsReq;
import org.apache.iotdb.service.rpc.thrift.TSInsertTabletReq;
import org.apache.iotdb.service.rpc.thrift.TSInsertTabletsReq;
import org.apache.iotdb.service.rpc.thrift.TSOpenSessionReq;
import org.apache.iotdb.service.rpc.thrift.TSOpenSessionResp;
import org.apache.iotdb.service.rpc.thrift.TSRawDataQueryReq;
import org.apache.iotdb.service.rpc.thrift.TSSetDeviceTemplateReq;
import org.apache.iotdb.service.rpc.thrift.TSSetTimeZoneReq;
import org.apache.iotdb.service.rpc.thrift.TSStatus;

import org.apache.thrift.TException;
import org.apache.thrift.protocol.TBinaryProtocol;
import org.apache.thrift.protocol.TCompactProtocol;
import org.apache.thrift.transport.TSocket;
import org.apache.thrift.transport.TTransport;
import org.apache.thrift.transport.TTransportException;
import org.slf4j.Logger;
import org.slf4j.LoggerFactory;

import java.time.ZoneId;
import java.util.List;

public class SessionConnection {

  private static final Logger logger = LoggerFactory.getLogger(SessionConnection.class);
  public static final String MSG_RECONNECTION_FAIL =
      "Fail to reconnect to server. Please check server status";
  private Session session;
  private TTransport transport;
  private TSIService.Iface client;
  private long sessionId;
  private long statementId;
  private ZoneId zoneId;
  private EndPoint endPoint;
  private boolean enableRedirect = false;

  // TestOnly
  public SessionConnection() {}

  public SessionConnection(Session session, EndPoint endPoint, ZoneId zoneId)
      throws IoTDBConnectionException {
    this.session = session;
    this.endPoint = endPoint;
    this.zoneId = zoneId == null ? ZoneId.systemDefault() : zoneId;
    init(endPoint);
  }

  private void init(EndPoint endPoint) throws IoTDBConnectionException {
    RpcTransportFactory.setInitialBufferCapacity(session.initialBufferCapacity);
    RpcTransportFactory.setMaxLength(session.maxFrameSize);
    transport =
        RpcTransportFactory.INSTANCE.getTransport(
            new TSocket(endPoint.getIp(), endPoint.getPort(), session.connectionTimeoutInMs));

    try {
      transport.open();
    } catch (TTransportException e) {
      throw new IoTDBConnectionException(e);
    }

    if (session.enableRPCCompression) {
      client = new TSIService.Client(new TCompactProtocol(transport));
    } else {
      client = new TSIService.Client(new TBinaryProtocol(transport));
    }
    client = RpcUtils.newSynchronizedClient(client);

    TSOpenSessionReq openReq = new TSOpenSessionReq();
    openReq.setUsername(session.username);
    openReq.setPassword(session.password);
    openReq.setZoneId(zoneId.toString());

    try {
      TSOpenSessionResp openResp = client.openSession(openReq);

      RpcUtils.verifySuccess(openResp.getStatus());

      if (Session.protocolVersion.getValue() != openResp.getServerProtocolVersion().getValue()) {
        logger.warn(
            "Protocol differ, Client version is {}}, but Server version is {}",
            Session.protocolVersion.getValue(),
            openResp.getServerProtocolVersion().getValue());
        // less than 0.10
        if (openResp.getServerProtocolVersion().getValue() == 0) {
          throw new TException(
              String.format(
                  "Protocol not supported, Client version is %s, but Server version is %s",
                  Session.protocolVersion.getValue(),
                  openResp.getServerProtocolVersion().getValue()));
        }
      }

      sessionId = openResp.getSessionId();
      statementId = client.requestStatementId(sessionId);

    } catch (Exception e) {
      transport.close();
      throw new IoTDBConnectionException(e);
    }
  }

  public void close() throws IoTDBConnectionException {
    TSCloseSessionReq req = new TSCloseSessionReq(sessionId);
    try {
      client.closeSession(req);
    } catch (TException e) {
      throw new IoTDBConnectionException(
          "Error occurs when closing session at server. Maybe server is down.", e);
    } finally {
      if (transport != null) {
        transport.close();
      }
    }
  }

  protected void setTimeZone(String zoneId)
      throws StatementExecutionException, IoTDBConnectionException {
    TSSetTimeZoneReq req = new TSSetTimeZoneReq(sessionId, zoneId);
    TSStatus resp;
    try {
      resp = client.setTimeZone(req);
    } catch (TException e) {
      if (reconnect()) {
        try {
          req.setSessionId(sessionId);
          resp = client.setTimeZone(req);
        } catch (TException tException) {
          throw new IoTDBConnectionException(tException);
        }
      } else {
        throw new IoTDBConnectionException(MSG_RECONNECTION_FAIL);
      }
    }
    RpcUtils.verifySuccess(resp);
    this.zoneId = ZoneId.of(zoneId);
  }

  protected String getTimeZone() {
    if (zoneId == null) {
      zoneId = ZoneId.systemDefault();
    }
    return zoneId.toString();
  }

  protected void setStorageGroup(String storageGroup)
      throws IoTDBConnectionException, StatementExecutionException, RedirectException {
    try {
      RpcUtils.verifySuccessWithRedirection(client.setStorageGroup(sessionId, storageGroup));
    } catch (TException e) {
      if (reconnect()) {
        try {
          RpcUtils.verifySuccess(client.setStorageGroup(sessionId, storageGroup));
        } catch (TException tException) {
          throw new IoTDBConnectionException(tException);
        }
      } else {
        throw new IoTDBConnectionException(MSG_RECONNECTION_FAIL);
      }
    }
  }

  protected void deleteStorageGroups(List<String> storageGroups)
      throws IoTDBConnectionException, StatementExecutionException, RedirectException {
    try {
      RpcUtils.verifySuccessWithRedirection(client.deleteStorageGroups(sessionId, storageGroups));
    } catch (TException e) {
      if (reconnect()) {
        try {
          RpcUtils.verifySuccess(client.deleteStorageGroups(sessionId, storageGroups));
        } catch (TException tException) {
          throw new IoTDBConnectionException(tException);
        }
      } else {
        throw new IoTDBConnectionException(MSG_RECONNECTION_FAIL);
      }
    }
  }

  protected void createTimeseries(TSCreateTimeseriesReq request)
      throws IoTDBConnectionException, StatementExecutionException {
    request.setSessionId(sessionId);
    try {
      RpcUtils.verifySuccess(client.createTimeseries(request));
    } catch (TException e) {
      if (reconnect()) {
        try {
          request.setSessionId(sessionId);
          RpcUtils.verifySuccess(client.createTimeseries(request));
        } catch (TException tException) {
          throw new IoTDBConnectionException(tException);
        }
      } else {
        throw new IoTDBConnectionException(MSG_RECONNECTION_FAIL);
      }
    }
  }

  protected void createAlignedTimeseries(TSCreateAlignedTimeseriesReq request)
      throws IoTDBConnectionException, StatementExecutionException {
    request.setSessionId(sessionId);
    try {
      RpcUtils.verifySuccess(client.createAlignedTimeseries(request));
    } catch (TException e) {
      if (reconnect()) {
        try {
          request.setSessionId(sessionId);
          RpcUtils.verifySuccess(client.createAlignedTimeseries(request));
        } catch (TException tException) {
          throw new IoTDBConnectionException(tException);
        }
      } else {
        throw new IoTDBConnectionException(MSG_RECONNECTION_FAIL);
      }
    }
  }

  protected void createMultiTimeseries(TSCreateMultiTimeseriesReq request)
      throws IoTDBConnectionException, StatementExecutionException {
    request.setSessionId(sessionId);
    try {
      RpcUtils.verifySuccess(client.createMultiTimeseries(request));
    } catch (TException e) {
      if (reconnect()) {
        try {
          request.setSessionId(sessionId);
          RpcUtils.verifySuccess(client.createMultiTimeseries(request));
        } catch (TException tException) {
          throw new IoTDBConnectionException(tException);
        }
      } else {
        throw new IoTDBConnectionException(MSG_RECONNECTION_FAIL);
      }
    }
  }

  protected boolean checkTimeseriesExists(String path, long timeout)
      throws IoTDBConnectionException, StatementExecutionException {
    SessionDataSet dataSet = null;
    try {
      try {
        dataSet = executeQueryStatement(String.format("SHOW TIMESERIES %s", path), timeout);
      } catch (RedirectException e) {
        throw new StatementExecutionException("need to redirect query, should not see this.", e);
      }
      return dataSet.hasNext();
    } finally {
      if (dataSet != null) {
        dataSet.closeOperationHandle();
      }
    }
  }

  protected SessionDataSet executeQueryStatement(String sql, long timeout)
      throws StatementExecutionException, IoTDBConnectionException, RedirectException {
    TSExecuteStatementReq execReq = new TSExecuteStatementReq(sessionId, sql, statementId);
    execReq.setFetchSize(session.fetchSize);
    execReq.setTimeout(timeout);
    TSExecuteStatementResp execResp;
    try {
      execReq.setEnableRedirectQuery(enableRedirect);
      execResp = client.executeQueryStatement(execReq);
      RpcUtils.verifySuccessWithRedirection(execResp.getStatus());
    } catch (TException e) {
      if (reconnect()) {
        try {
          execReq.setSessionId(sessionId);
          execReq.setStatementId(statementId);
          execResp = client.executeQueryStatement(execReq);
        } catch (TException tException) {
          throw new IoTDBConnectionException(tException);
        }
      } else {
        throw new IoTDBConnectionException(MSG_RECONNECTION_FAIL);
      }
    }

    RpcUtils.verifySuccess(execResp.getStatus());
    return new SessionDataSet(
        sql,
        execResp.getColumns(),
        execResp.getDataTypeList(),
        execResp.columnNameIndexMap,
        execResp.getQueryId(),
        statementId,
        client,
        sessionId,
        execResp.queryDataSet,
        execResp.isIgnoreTimeStamp(),
        timeout);
  }

  protected void executeNonQueryStatement(String sql)
      throws IoTDBConnectionException, StatementExecutionException {
    TSExecuteStatementReq execReq = new TSExecuteStatementReq(sessionId, sql, statementId);
    try {
      execReq.setEnableRedirectQuery(enableRedirect);
      TSExecuteStatementResp execResp = client.executeUpdateStatement(execReq);
      RpcUtils.verifySuccess(execResp.getStatus());
    } catch (TException e) {
      if (reconnect()) {
        try {
          execReq.setSessionId(sessionId);
          execReq.setStatementId(statementId);
          RpcUtils.verifySuccess(client.executeUpdateStatement(execReq).status);
        } catch (TException tException) {
          throw new IoTDBConnectionException(tException);
        }
      } else {
        throw new IoTDBConnectionException(MSG_RECONNECTION_FAIL);
      }
    }
  }

  protected SessionDataSet executeRawDataQuery(List<String> paths, long startTime, long endTime)
      throws StatementExecutionException, IoTDBConnectionException, RedirectException {
    TSRawDataQueryReq execReq =
        new TSRawDataQueryReq(sessionId, paths, startTime, endTime, statementId);
    execReq.setFetchSize(session.fetchSize);
    TSExecuteStatementResp execResp;
    try {
      execReq.setEnableRedirectQuery(enableRedirect);
      execResp = client.executeRawDataQuery(execReq);
      RpcUtils.verifySuccessWithRedirection(execResp.getStatus());
    } catch (TException e) {
      if (reconnect()) {
        try {
          execReq.setSessionId(sessionId);
          execReq.setStatementId(statementId);
          execResp = client.executeRawDataQuery(execReq);
        } catch (TException tException) {
          throw new IoTDBConnectionException(tException);
        }
      } else {
        throw new IoTDBConnectionException(MSG_RECONNECTION_FAIL);
      }
    }

    RpcUtils.verifySuccess(execResp.getStatus());
    return new SessionDataSet(
        "",
        execResp.getColumns(),
        execResp.getDataTypeList(),
        execResp.columnNameIndexMap,
        execResp.getQueryId(),
        statementId,
        client,
        sessionId,
        execResp.queryDataSet,
        execResp.isIgnoreTimeStamp());
  }

  protected void insertRecord(TSInsertRecordReq request)
      throws IoTDBConnectionException, StatementExecutionException, RedirectException {
    request.setSessionId(sessionId);
    try {
      RpcUtils.verifySuccessWithRedirection(client.insertRecord(request));
    } catch (TException e) {
      if (reconnect()) {
        try {
          request.setSessionId(sessionId);
          RpcUtils.verifySuccess(client.insertRecord(request));
        } catch (TException tException) {
          throw new IoTDBConnectionException(tException);
        }
      } else {
        throw new IoTDBConnectionException(MSG_RECONNECTION_FAIL);
      }
    }
  }

  protected void insertRecord(TSInsertStringRecordReq request)
      throws IoTDBConnectionException, StatementExecutionException, RedirectException {
    request.setSessionId(sessionId);
    try {
      RpcUtils.verifySuccessWithRedirection(client.insertStringRecord(request));
    } catch (TException e) {
      if (reconnect()) {
        try {
          request.setSessionId(sessionId);
          RpcUtils.verifySuccess(client.insertStringRecord(request));
        } catch (TException tException) {
          throw new IoTDBConnectionException(tException);
        }
      } else {
        throw new IoTDBConnectionException(MSG_RECONNECTION_FAIL);
      }
    }
  }

  protected void insertRecords(TSInsertRecordsReq request)
      throws IoTDBConnectionException, StatementExecutionException, RedirectException {
    request.setSessionId(sessionId);
    try {
      RpcUtils.verifySuccessWithRedirection(client.insertRecords(request));
    } catch (TException e) {
      if (reconnect()) {
        try {
          request.setSessionId(sessionId);
          RpcUtils.verifySuccess(client.insertRecords(request));
        } catch (TException tException) {
          throw new IoTDBConnectionException(tException);
        }
      } else {
        throw new IoTDBConnectionException(MSG_RECONNECTION_FAIL);
      }
    }
  }

  protected void insertRecords(TSInsertStringRecordsReq request)
      throws IoTDBConnectionException, StatementExecutionException, RedirectException {
    request.setSessionId(sessionId);
    try {
      RpcUtils.verifySuccessWithRedirection(client.insertStringRecords(request));
    } catch (TException e) {
      if (reconnect()) {
        try {
          request.setSessionId(sessionId);
          RpcUtils.verifySuccess(client.insertStringRecords(request));
        } catch (TException tException) {
          throw new IoTDBConnectionException(tException);
        }
      } else {
        throw new IoTDBConnectionException(MSG_RECONNECTION_FAIL);
      }
    }
  }

  protected void insertRecordsOfOneDevice(TSInsertRecordsOfOneDeviceReq request)
      throws IoTDBConnectionException, StatementExecutionException, RedirectException {
    request.setSessionId(sessionId);
    try {
      RpcUtils.verifySuccessWithRedirection(client.insertRecordsOfOneDevice(request));
    } catch (TException e) {
      if (reconnect()) {
        try {
          request.setSessionId(sessionId);
          RpcUtils.verifySuccess(client.insertRecordsOfOneDevice(request));
        } catch (TException tException) {
          throw new IoTDBConnectionException(tException);
        }
      } else {
        throw new IoTDBConnectionException(MSG_RECONNECTION_FAIL);
      }
    }
  }

  protected void insertTablet(TSInsertTabletReq request)
      throws IoTDBConnectionException, StatementExecutionException, RedirectException {
    request.setSessionId(sessionId);
    try {
      RpcUtils.verifySuccessWithRedirection(client.insertTablet(request));
    } catch (TException e) {
      if (reconnect()) {
        try {
          request.setSessionId(sessionId);
          RpcUtils.verifySuccess(client.insertTablet(request));
        } catch (TException tException) {
          throw new IoTDBConnectionException(tException);
        }
      } else {
        throw new IoTDBConnectionException(MSG_RECONNECTION_FAIL);
      }
    }
  }

  protected void insertTablets(TSInsertTabletsReq request)
      throws IoTDBConnectionException, StatementExecutionException, RedirectException {
    request.setSessionId(sessionId);
    try {
      RpcUtils.verifySuccessWithRedirectionForInsertTablets(client.insertTablets(request), request);
    } catch (TException e) {
      if (reconnect()) {
        try {
          request.setSessionId(sessionId);
          RpcUtils.verifySuccess(client.insertTablets(request));
        } catch (TException tException) {
          throw new IoTDBConnectionException(tException);
        }
      } else {
        throw new IoTDBConnectionException(MSG_RECONNECTION_FAIL);
      }
    }
  }

  protected void deleteTimeseries(List<String> paths)
      throws IoTDBConnectionException, StatementExecutionException {
    try {
      RpcUtils.verifySuccess(client.deleteTimeseries(sessionId, paths));
    } catch (TException e) {
      if (reconnect()) {
        try {
          RpcUtils.verifySuccess(client.deleteTimeseries(sessionId, paths));
        } catch (TException tException) {
          throw new IoTDBConnectionException(tException);
        }
      } else {
        throw new IoTDBConnectionException(MSG_RECONNECTION_FAIL);
      }
    }
  }

  public void deleteData(TSDeleteDataReq request)
      throws IoTDBConnectionException, StatementExecutionException {
    request.setSessionId(sessionId);
    try {
      RpcUtils.verifySuccess(client.deleteData(request));
    } catch (TException e) {
      if (reconnect()) {
        try {
          request.setSessionId(sessionId);
          RpcUtils.verifySuccess(client.deleteData(request));
        } catch (TException tException) {
          throw new IoTDBConnectionException(tException);
        }
      } else {
        throw new IoTDBConnectionException(MSG_RECONNECTION_FAIL);
      }
    }
  }

  protected void testInsertRecord(TSInsertStringRecordReq request)
      throws IoTDBConnectionException, StatementExecutionException {
    request.setSessionId(sessionId);
    try {
      RpcUtils.verifySuccess(client.testInsertStringRecord(request));
    } catch (TException e) {
      if (reconnect()) {
        try {
          request.setSessionId(sessionId);
          RpcUtils.verifySuccess(client.testInsertStringRecord(request));
        } catch (TException tException) {
          throw new IoTDBConnectionException(tException);
        }
      } else {
        throw new IoTDBConnectionException(MSG_RECONNECTION_FAIL);
      }
    }
  }

  protected void testInsertRecord(TSInsertRecordReq request)
      throws IoTDBConnectionException, StatementExecutionException {
    request.setSessionId(sessionId);
    try {
      RpcUtils.verifySuccess(client.testInsertRecord(request));
    } catch (TException e) {
      if (reconnect()) {
        try {
          request.setSessionId(sessionId);
          RpcUtils.verifySuccess(client.testInsertRecord(request));
        } catch (TException tException) {
          throw new IoTDBConnectionException(tException);
        }
      } else {
        throw new IoTDBConnectionException(MSG_RECONNECTION_FAIL);
      }
    }
  }

  public void testInsertRecords(TSInsertStringRecordsReq request)
      throws IoTDBConnectionException, StatementExecutionException {
    request.setSessionId(sessionId);
    try {
      RpcUtils.verifySuccess(client.testInsertStringRecords(request));
    } catch (TException e) {
      if (reconnect()) {
        try {
          request.setSessionId(sessionId);
          RpcUtils.verifySuccess(client.testInsertStringRecords(request));
        } catch (TException tException) {
          throw new IoTDBConnectionException(tException);
        }
      } else {
        throw new IoTDBConnectionException(MSG_RECONNECTION_FAIL);
      }
    }
  }

  public void testInsertRecords(TSInsertRecordsReq request)
      throws IoTDBConnectionException, StatementExecutionException {
    request.setSessionId(sessionId);
    try {
      RpcUtils.verifySuccess(client.testInsertRecords(request));
    } catch (TException e) {
      if (reconnect()) {
        try {
          request.setSessionId(sessionId);
          RpcUtils.verifySuccess(client.testInsertRecords(request));
        } catch (TException tException) {
          throw new IoTDBConnectionException(tException);
        }
      } else {
        throw new IoTDBConnectionException(MSG_RECONNECTION_FAIL);
      }
    }
  }

  protected void testInsertTablet(TSInsertTabletReq request)
      throws IoTDBConnectionException, StatementExecutionException {
    request.setSessionId(sessionId);
    try {
      RpcUtils.verifySuccess(client.testInsertTablet(request));
    } catch (TException e) {
      if (reconnect()) {
        try {
          request.setSessionId(sessionId);
          RpcUtils.verifySuccess(client.testInsertTablet(request));
        } catch (TException tException) {
          throw new IoTDBConnectionException(tException);
        }
      } else {
        throw new IoTDBConnectionException(MSG_RECONNECTION_FAIL);
      }
    }
  }

  protected void testInsertTablets(TSInsertTabletsReq request)
      throws IoTDBConnectionException, StatementExecutionException {
    request.setSessionId(sessionId);
    try {
      RpcUtils.verifySuccess(client.testInsertTablets(request));
    } catch (TException e) {
      if (reconnect()) {
        try {
          request.setSessionId(sessionId);
          RpcUtils.verifySuccess(client.testInsertTablets(request));
        } catch (TException tException) {
          throw new IoTDBConnectionException(tException);
        }
      } else {
        throw new IoTDBConnectionException(MSG_RECONNECTION_FAIL);
      }
    }
  }

  private boolean reconnect() {
    boolean flag = false;
    for (int i = 1; i <= Config.RETRY_NUM; i++) {
      try {
        if (transport != null) {
          close();
          init(endPoint);
          flag = true;
        }
      } catch (Exception e) {
        try {
          Thread.sleep(Config.RETRY_INTERVAL_MS);
        } catch (InterruptedException e1) {
          logger.error("reconnect is interrupted.", e1);
          Thread.currentThread().interrupt();
        }
      }
    }
    return flag;
  }

<<<<<<< HEAD
  protected void createDeviceTemplate(TSCreateDeviceTemplateReq request)
      throws IoTDBConnectionException, StatementExecutionException {
    request.setSessionId(sessionId);
    try {
      RpcUtils.verifySuccess(client.createDeviceTemplate(request));
    } catch (TException e) {
      if (reconnect()) {
        try {
          request.setSessionId(sessionId);
          RpcUtils.verifySuccess(client.createDeviceTemplate(request));
        } catch (TException tException) {
          throw new IoTDBConnectionException(tException);
        }
      } else {
        throw new IoTDBConnectionException(MSG_RECONNECTION_FAIL);
      }
    }
  }

  protected void setDeviceTemplate(TSSetDeviceTemplateReq request)
      throws IoTDBConnectionException, StatementExecutionException {
    request.setSessionId(sessionId);
    try {
      RpcUtils.verifySuccess(client.setDeviceTemplate(request));
    } catch (TException e) {
      if (reconnect()) {
        try {
          request.setSessionId(sessionId);
          RpcUtils.verifySuccess(client.setDeviceTemplate(request));
        } catch (TException tException) {
          throw new IoTDBConnectionException(tException);
        }
      } else {
        throw new IoTDBConnectionException(MSG_RECONNECTION_FAIL);
      }
    }
=======
  public boolean isEnableRedirect() {
    return enableRedirect;
  }

  public void setEnableRedirect(boolean enableRedirect) {
    this.enableRedirect = enableRedirect;
  }

  public EndPoint getEndPoint() {
    return endPoint;
  }

  public void setEndPoint(EndPoint endPoint) {
    this.endPoint = endPoint;
>>>>>>> a453b2fc
  }
}<|MERGE_RESOLUTION|>--- conflicted
+++ resolved
@@ -693,7 +693,6 @@
     return flag;
   }
 
-<<<<<<< HEAD
   protected void createDeviceTemplate(TSCreateDeviceTemplateReq request)
       throws IoTDBConnectionException, StatementExecutionException {
     request.setSessionId(sessionId);
@@ -730,7 +729,8 @@
         throw new IoTDBConnectionException(MSG_RECONNECTION_FAIL);
       }
     }
-=======
+  }
+
   public boolean isEnableRedirect() {
     return enableRedirect;
   }
@@ -745,6 +745,5 @@
 
   public void setEndPoint(EndPoint endPoint) {
     this.endPoint = endPoint;
->>>>>>> a453b2fc
   }
 }