--- conflicted
+++ resolved
@@ -158,13 +158,8 @@
     FileGenerator.after();
   }
 
-<<<<<<< HEAD
-  private void check(
+  private void checkCorrectness(
       Map<String, List<IChunkMetadata>> expected, Map<String, List<IChunkMetadata>> actual) {
-=======
-  private void checkCorrectness(
-      Map<String, List<ChunkMetadata>> expected, Map<String, List<ChunkMetadata>> actual) {
->>>>>>> 653841b4
     Assert.assertEquals(expected.keySet(), actual.keySet());
     for (String measurement : expected.keySet()) {
       List<IChunkMetadata> expectedChunkMetadataList = expected.get(measurement);
