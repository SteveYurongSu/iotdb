/*
 * Licensed to the Apache Software Foundation (ASF) under one
 * or more contributor license agreements.  See the NOTICE file
 * distributed with this work for additional information
 * regarding copyright ownership.  The ASF licenses this file
 * to you under the Apache License, Version 2.0 (the
 * "License"); you may not use this file except in compliance
 * with the License.  You may obtain a copy of the License at
 *
 *     http://www.apache.org/licenses/LICENSE-2.0
 *
 * Unless required by applicable law or agreed to in writing,
 * software distributed under the License is distributed on an
 * "AS IS" BASIS, WITHOUT WARRANTIES OR CONDITIONS OF ANY
 * KIND, either express or implied.  See the License for the
 * specific language governing permissions and limitations
 * under the License.
 */
package org.apache.iotdb.tsfile.write.schema;

import org.apache.iotdb.tsfile.file.metadata.enums.TSDataType;
import org.apache.iotdb.tsfile.read.common.Path;

import java.io.Serializable;
import java.util.HashMap;
import java.util.LinkedHashMap;
import java.util.Map;

/**
 * The schema of timeseries that exist in this file. The deviceTemplates is a simplified manner to
 * batch create schema of timeseries.
 */
public class Schema implements Serializable {

  /**
   * Path (device + measurement) -> measurementSchema By default, use the LinkedHashMap to store the
   * order of insertion
   */
  private Map<Path, IMeasurementSchema> registeredTimeseries;

<<<<<<< HEAD
  /** template name -> (measuremnet -> MeasurementSchema) */
  private Map<String, Map<String, IMeasurementSchema>> deviceTemplates;
=======
  /** template name -> (measurement -> MeasurementSchema) */
  private Map<String, Map<String, MeasurementSchema>> deviceTemplates;
>>>>>>> a453b2fc

  public Schema() {
    this.registeredTimeseries = new LinkedHashMap<>();
  }

  public Schema(Map<Path, IMeasurementSchema> knownSchema) {
    this.registeredTimeseries = knownSchema;
  }

  public void registerTimeseries(Path path, IMeasurementSchema descriptor) {
    this.registeredTimeseries.put(path, descriptor);
  }

  public void registerDeviceTemplate(
      String templateName, Map<String, IMeasurementSchema> template) {
    if (deviceTemplates == null) {
      deviceTemplates = new HashMap<>();
    }
    this.deviceTemplates.put(templateName, template);
  }

  public void extendTemplate(String templateName, IMeasurementSchema descriptor) {
    if (deviceTemplates == null) {
      deviceTemplates = new HashMap<>();
    }
    Map<String, IMeasurementSchema> template =
        this.deviceTemplates.getOrDefault(templateName, new HashMap<>());
    template.put(descriptor.getMeasurementId(), descriptor);
    this.deviceTemplates.put(templateName, template);
  }

  public void registerDevice(String deviceId, String templateName) {
    if (!deviceTemplates.containsKey(templateName)) {
      return;
    }
    Map<String, IMeasurementSchema> template = deviceTemplates.get(templateName);
    for (Map.Entry<String, IMeasurementSchema> entry : template.entrySet()) {
      Path path = new Path(deviceId, entry.getKey());
      registerTimeseries(path, entry.getValue());
    }
  }

  public IMeasurementSchema getSeriesSchema(Path path) {
    return registeredTimeseries.get(path);
  }

  public TSDataType getTimeseriesDataType(Path path) {
    if (!registeredTimeseries.containsKey(path)) {
      return null;
    }
    return registeredTimeseries.get(path).getType();
  }

  public Map<String, Map<String, IMeasurementSchema>> getDeviceTemplates() {
    return deviceTemplates;
  }

  /** check if this schema contains a measurement named measurementId. */
  public boolean containsTimeseries(Path path) {
    return registeredTimeseries.containsKey(path);
  }

  // for test
  public Map<Path, IMeasurementSchema> getRegisteredTimeseriesMap() {
    return registeredTimeseries;
  }
}<|MERGE_RESOLUTION|>--- conflicted
+++ resolved
@@ -38,13 +38,8 @@
    */
   private Map<Path, IMeasurementSchema> registeredTimeseries;
 
-<<<<<<< HEAD
-  /** template name -> (measuremnet -> MeasurementSchema) */
+  /** template name -> (measurement -> MeasurementSchema) */
   private Map<String, Map<String, IMeasurementSchema>> deviceTemplates;
-=======
-  /** template name -> (measurement -> MeasurementSchema) */
-  private Map<String, Map<String, MeasurementSchema>> deviceTemplates;
->>>>>>> a453b2fc
 
   public Schema() {
     this.registeredTimeseries = new LinkedHashMap<>();
