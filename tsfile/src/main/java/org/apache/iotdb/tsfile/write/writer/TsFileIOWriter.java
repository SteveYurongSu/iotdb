/*
 * Licensed to the Apache Software Foundation (ASF) under one
 * or more contributor license agreements.  See the NOTICE file
 * distributed with this work for additional information
 * regarding copyright ownership.  The ASF licenses this file
 * to you under the Apache License, Version 2.0 (the
 * "License"); you may not use this file except in compliance
 * with the License.  You may obtain a copy of the License at
 *
 *     http://www.apache.org/licenses/LICENSE-2.0
 *
 * Unless required by applicable law or agreed to in writing,
 * software distributed under the License is distributed on an
 * "AS IS" BASIS, WITHOUT WARRANTIES OR CONDITIONS OF ANY
 * KIND, either express or implied.  See the License for the
 * specific language governing permissions and limitations
 * under the License.
 */
package org.apache.iotdb.tsfile.write.writer;

import java.io.File;
import java.io.IOException;
import java.util.ArrayList;
import java.util.HashMap;
import java.util.Iterator;
import java.util.LinkedHashMap;
import java.util.List;
import java.util.Map;
import java.util.TreeMap;
import org.apache.iotdb.tsfile.common.conf.TSFileConfig;
import org.apache.iotdb.tsfile.common.conf.TSFileDescriptor;
import org.apache.iotdb.tsfile.file.MetaMarker;
import org.apache.iotdb.tsfile.file.header.ChunkGroupHeader;
import org.apache.iotdb.tsfile.file.header.ChunkHeader;
import org.apache.iotdb.tsfile.file.metadata.ChunkGroupMetadata;
import org.apache.iotdb.tsfile.file.metadata.ChunkMetadata;
import org.apache.iotdb.tsfile.file.metadata.MetadataIndexConstructor;
import org.apache.iotdb.tsfile.file.metadata.MetadataIndexNode;
import org.apache.iotdb.tsfile.file.metadata.TimeseriesMetadata;
import org.apache.iotdb.tsfile.file.metadata.TsFileMetadata;
import org.apache.iotdb.tsfile.file.metadata.enums.CompressionType;
import org.apache.iotdb.tsfile.file.metadata.enums.TSDataType;
import org.apache.iotdb.tsfile.file.metadata.enums.TSEncoding;
import org.apache.iotdb.tsfile.file.metadata.statistics.Statistics;
import org.apache.iotdb.tsfile.fileSystem.FSFactoryProducer;
import org.apache.iotdb.tsfile.read.common.Chunk;
import org.apache.iotdb.tsfile.read.common.Path;
import org.apache.iotdb.tsfile.utils.BytesUtils;
import org.apache.iotdb.tsfile.utils.PublicBAOS;
import org.apache.iotdb.tsfile.utils.ReadWriteIOUtils;
import org.apache.iotdb.tsfile.write.schema.MeasurementSchema;
import org.slf4j.Logger;
import org.slf4j.LoggerFactory;

/**
 * TsFileIOWriter is used to construct metadata and write data stored in memory to output stream.
 */
public class TsFileIOWriter {

  protected static final byte[] MAGIC_STRING_BYTES;
  public static final byte VERSION_NUMBER_BYTE;
  protected static final TSFileConfig config = TSFileDescriptor.getInstance().getConfig();
  private static final Logger logger = LoggerFactory.getLogger(TsFileIOWriter.class);
  private static final Logger resourceLogger = LoggerFactory.getLogger("FileMonitor");

  static {
    MAGIC_STRING_BYTES = BytesUtils.stringToBytes(TSFileConfig.MAGIC_STRING);
    VERSION_NUMBER_BYTE = TSFileConfig.VERSION_NUMBER;
  }

  protected TsFileOutput out;
  protected boolean canWrite = true;
  protected File file;

  // current flushed Chunk
  private ChunkMetadata currentChunkMetadata;
  // current flushed ChunkGroup
  protected List<ChunkMetadata> chunkMetadataList = new ArrayList<>();
  // all flushed ChunkGroups
  protected List<ChunkGroupMetadata> chunkGroupMetadataList = new ArrayList<>();

  private long markedPosition;
  private String currentChunkGroupDeviceId;
<<<<<<< HEAD
  protected List<Pair<Long, Long>> versionInfo = new ArrayList<>();
=======
  private long currentChunkGroupStartOffset;
>>>>>>> ede19b56

  // for upgrade tool
  Map<String, List<TimeseriesMetadata>> deviceTimeseriesMetadataMap;

  // the two longs marks the index range of operations in current MemTable
  // and are serialized after MetaMarker.OPERATION_INDEX_RANGE to recover file-level range
  private long minPlanIndex;
  private long maxPlanIndex;

  /**
   * empty construct function.
   */
  protected TsFileIOWriter() {

  }

  /**
   * for writing a new tsfile.
   *
   * @param file be used to output written data
   * @throws IOException if I/O error occurs
   */
  public TsFileIOWriter(File file) throws IOException {
    this.out = FSFactoryProducer.getFileOutputFactory().getTsFileOutput(file.getPath(), false);
    this.file = file;
    if (resourceLogger.isDebugEnabled()) {
      resourceLogger.debug("{} writer is opened.", file.getName());
    }
    startFile();
  }

  /**
   * for writing a new tsfile.
   *
   * @param output be used to output written data
   */
  public TsFileIOWriter(TsFileOutput output) throws IOException {
    this.out = output;
    startFile();
  }

  /**
   * Writes given bytes to output stream. This method is called when total memory size exceeds the
   * chunk group size threshold.
   *
   * @param bytes - data of several pages which has been packed
   * @throws IOException if an I/O error occurs.
   */
  public void writeBytesToStream(PublicBAOS bytes) throws IOException {
    bytes.writeTo(out.wrapAsStream());
  }

  protected void startFile() throws IOException {
    out.write(MAGIC_STRING_BYTES);
    out.write(VERSION_NUMBER_BYTE);
  }

  public void startChunkGroup(String deviceId) throws IOException {
    this.currentChunkGroupDeviceId = deviceId;
    if (logger.isDebugEnabled()) {
      logger.debug("start chunk group:{}, file position {}", deviceId, out.getPosition());
    }
    chunkMetadataList = new ArrayList<>();
    ChunkGroupHeader chunkGroupHeader = new ChunkGroupHeader(currentChunkGroupDeviceId);
    chunkGroupHeader.serializeTo(out.wrapAsStream());
  }

  /**
   * end chunk and write some log. If there is no data in the chunk group, nothing will be flushed.
   */
  public void endChunkGroup() throws IOException {
    if (currentChunkGroupDeviceId == null || chunkMetadataList.isEmpty()) {
      return;
    }
    chunkGroupMetadataList
        .add(new ChunkGroupMetadata(currentChunkGroupDeviceId, chunkMetadataList));
    currentChunkGroupDeviceId = null;
    chunkMetadataList = null;
    out.flush();
  }

  /**
   * start a {@linkplain ChunkMetadata ChunkMetaData}.
   *
   * @param measurementSchema    - schema of this time series
   * @param compressionCodecName - compression name of this time series
   * @param tsDataType           - data type
   * @param statistics           - Chunk statistics
   * @param dataSize             - the serialized size of all pages
   * @throws IOException if I/O error occurs
   */
  public void startFlushChunk(MeasurementSchema measurementSchema,
      CompressionType compressionCodecName, TSDataType tsDataType, TSEncoding encodingType,
      Statistics<?> statistics, int dataSize, int numOfPages) throws IOException {

    currentChunkMetadata = new ChunkMetadata(measurementSchema.getMeasurementId(), tsDataType,
        out.getPosition(), statistics);

    ChunkHeader header = new ChunkHeader(measurementSchema.getMeasurementId(), dataSize, tsDataType,
        compressionCodecName, encodingType, numOfPages);
    header.serializeTo(out.wrapAsStream());

  }

  /**
   * Write a whole chunk in another file into this file. Providing fast merge for IoTDB.
   */
  public void writeChunk(Chunk chunk, ChunkMetadata chunkMetadata) throws IOException {
    ChunkHeader chunkHeader = chunk.getHeader();
    currentChunkMetadata = new ChunkMetadata(chunkHeader.getMeasurementID(),
        chunkHeader.getDataType(),
        out.getPosition(), chunkMetadata.getStatistics());
    chunkHeader.serializeTo(out.wrapAsStream());
    out.write(chunk.getData());
    endCurrentChunk();
    if (logger.isDebugEnabled()) {
      logger.debug("end flushing a chunk:{}, totalvalue:{}", chunkHeader.getMeasurementID(),
          chunkMetadata.getNumOfPoints());
    }
  }

  /**
   * end chunk and write some log.
   */
  public void endCurrentChunk() {
    chunkMetadataList.add(currentChunkMetadata);
    currentChunkMetadata = null;
  }

  /**
   * write {@linkplain TsFileMetadata TSFileMetaData} to output stream and close it.
   *
   * @throws IOException if I/O error occurs
   */
  public void endFile() throws IOException {
    long metaOffset = out.getPosition();

    // serialize the SEPARATOR of MetaData
    ReadWriteIOUtils.write(MetaMarker.SEPARATOR, out.wrapAsStream());

    // group ChunkMetadata by series
    Map<Path, List<ChunkMetadata>> chunkMetadataListMap = new TreeMap<>();
    for (ChunkGroupMetadata chunkGroupMetadata : chunkGroupMetadataList) {
      for (ChunkMetadata chunkMetadata : chunkGroupMetadata.getChunkMetadataList()) {
        Path series = new Path(chunkGroupMetadata.getDevice(), chunkMetadata.getMeasurementUid());
        chunkMetadataListMap.computeIfAbsent(series, k -> new ArrayList<>()).add(chunkMetadata);
      }
    }

    MetadataIndexNode metadataIndex = flushMetadataIndex(chunkMetadataListMap);
    TsFileMetadata tsFileMetaData = new TsFileMetadata();
    tsFileMetaData.setMetadataIndex(metadataIndex);
<<<<<<< HEAD
    tsFileMetaData.setVersionInfo(versionInfo);
=======
    tsFileMetaData.setTotalChunkNum(totalChunkNum);
    tsFileMetaData.setInvalidChunkNum(invalidChunkNum);
>>>>>>> ede19b56
    tsFileMetaData.setMetaOffset(metaOffset);

    long footerIndex = out.getPosition();
    if (logger.isDebugEnabled()) {
      logger.debug("start to flush the footer,file pos:{}", footerIndex);
    }

    // write TsFileMetaData
    int size = tsFileMetaData.serializeTo(out.wrapAsStream());
    if (logger.isDebugEnabled()) {
      logger.debug("finish flushing the footer {}, file pos:{}", tsFileMetaData, out.getPosition());
    }

    // write bloom filter
    size += tsFileMetaData.serializeBloomFilter(out.wrapAsStream(), chunkMetadataListMap.keySet());
    if (logger.isDebugEnabled()) {
      logger.debug("finish flushing the bloom filter file pos:{}", out.getPosition());
    }

    // write TsFileMetaData size
    ReadWriteIOUtils.write(size, out.wrapAsStream());// write the size of the file metadata.

    // write magic string
    out.write(MAGIC_STRING_BYTES);

    // close file
    out.close();
    if (resourceLogger.isDebugEnabled() && file != null) {
      resourceLogger.debug("{} writer is closed.", file.getName());
    }
    canWrite = false;
  }

  /**
   * Flush TsFileMetadata, including ChunkMetadataList and TimeseriesMetaData
   *
   * @return MetadataIndexEntry list in TsFileMetadata
   */
  private MetadataIndexNode flushMetadataIndex(
      Map<Path, List<ChunkMetadata>> chunkMetadataListMap) throws IOException {

    // convert ChunkMetadataList to this field
    deviceTimeseriesMetadataMap = new LinkedHashMap<>();
    // create device -> TimeseriesMetaDataList Map
    for (Map.Entry<Path, List<ChunkMetadata>> entry : chunkMetadataListMap.entrySet()) {
      Path path = entry.getKey();
      String device = path.getDevice();

      // create TimeseriesMetaData
      TSDataType dataType = entry.getValue().get(entry.getValue().size() - 1).getDataType();
      long offsetOfChunkMetadataList = out.getPosition();
      Statistics seriesStatistics = Statistics.getStatsByType(dataType);

      int chunkMetadataListLength = 0;
      boolean serializeStatistic = (entry.getValue().size() > 1);
      // flush chunkMetadataList one by one
      for (ChunkMetadata chunkMetadata : entry.getValue()) {
        if (!chunkMetadata.getDataType().equals(dataType)) {
          continue;
        }
        chunkMetadataListLength += chunkMetadata
            .serializeTo(out.wrapAsStream(), serializeStatistic);
        seriesStatistics.mergeStatistics(chunkMetadata.getStatistics());
      }
      TimeseriesMetadata timeseriesMetadata = new TimeseriesMetadata(
          serializeStatistic ? (byte) 1 : (byte) 0, offsetOfChunkMetadataList,
          chunkMetadataListLength, path.getMeasurement(), dataType, seriesStatistics);
      deviceTimeseriesMetadataMap.computeIfAbsent(device, k -> new ArrayList<>())
          .add(timeseriesMetadata);
    }

    // construct TsFileMetadata and return
    return MetadataIndexConstructor.constructMetadataIndex(deviceTimeseriesMetadataMap, out);
  }

  /**
   * get the length of normal OutputStream.
   *
   * @return - length of normal OutputStream
   * @throws IOException if I/O error occurs
   */
  public long getPos() throws IOException {
    return out.getPosition();
  }

  // device -> ChunkMetadataList
  public Map<String, List<ChunkMetadata>> getDeviceChunkMetadataMap() {
    Map<String, List<ChunkMetadata>> deviceChunkMetadataMap = new HashMap<>();

    for (ChunkGroupMetadata chunkGroupMetadata : chunkGroupMetadataList) {
      deviceChunkMetadataMap.computeIfAbsent(chunkGroupMetadata.getDevice(), k -> new ArrayList<>())
          .addAll(chunkGroupMetadata.getChunkMetadataList());
    }
    return deviceChunkMetadataMap;
  }

  public boolean canWrite() {
    return canWrite;
  }

  public void mark() throws IOException {
    markedPosition = getPos();
  }

  public void reset() throws IOException {
    out.truncate(markedPosition);
  }

  /**
   * close the outputStream or file channel without writing FileMetadata. This is just used for
   * Testing.
   */
  public void close() throws IOException {
    canWrite = false;
    out.close();
  }

  void writeSeparatorMaskForTest() throws IOException {
    out.write(new byte[]{MetaMarker.SEPARATOR});
  }

  void writeChunkMaskForTest() throws IOException {
    out.write(new byte[]{MetaMarker.CHUNK_HEADER});
  }

  public File getFile() {
    return file;
  }

  public void setFile(File file) {
    this.file = file;
  }

  /**
   * Remove such ChunkMetadata that its startTime is not in chunkStartTimes
   */
  public void filterChunks(Map<Path, List<Long>> chunkStartTimes) {
    Map<Path, Integer> startTimeIdxes = new HashMap<>();
    chunkStartTimes.forEach((p, t) -> startTimeIdxes.put(p, 0));

    Iterator<ChunkGroupMetadata> chunkGroupMetaDataIterator = chunkGroupMetadataList.iterator();
    while (chunkGroupMetaDataIterator.hasNext()) {
      ChunkGroupMetadata chunkGroupMetaData = chunkGroupMetaDataIterator.next();
      String deviceId = chunkGroupMetaData.getDevice();
      int chunkNum = chunkGroupMetaData.getChunkMetadataList().size();
      Iterator<ChunkMetadata> chunkMetaDataIterator = chunkGroupMetaData.getChunkMetadataList()
          .iterator();
      while (chunkMetaDataIterator.hasNext()) {
        ChunkMetadata chunkMetaData = chunkMetaDataIterator.next();
        Path path = new Path(deviceId, chunkMetaData.getMeasurementUid());
        int startTimeIdx = startTimeIdxes.get(path);

        List<Long> pathChunkStartTimes = chunkStartTimes.get(path);
        boolean chunkValid = startTimeIdx < pathChunkStartTimes.size()
            && pathChunkStartTimes.get(startTimeIdx) == chunkMetaData.getStartTime();
        if (!chunkValid) {
          chunkMetaDataIterator.remove();
          chunkNum--;
        } else {
          startTimeIdxes.put(path, startTimeIdx + 1);
        }
      }
      if (chunkNum == 0) {
        chunkGroupMetaDataIterator.remove();
      }
    }
  }

  public void writePlanIndices() throws IOException {
    ReadWriteIOUtils.write(MetaMarker.OPERATION_INDEX_RANGE, out.wrapAsStream());
    ReadWriteIOUtils.write(minPlanIndex, out.wrapAsStream());
    ReadWriteIOUtils.write(maxPlanIndex, out.wrapAsStream());
  }

  /**
   * this function is only for Test.
   *
   * @return TsFileOutput
   */
  public TsFileOutput getIOWriterOut() {
    return out;
  }

  /**
   * this function is only for Upgrade Tool.
   *
   * @return DeviceTimeseriesMetadataMap
   */
  public Map<String, List<TimeseriesMetadata>> getDeviceTimeseriesMetadataMap() {
    return deviceTimeseriesMetadataMap;
  }

  public long getMinPlanIndex() {
    return minPlanIndex;
  }

  public void setMinPlanIndex(long minPlanIndex) {
    this.minPlanIndex = minPlanIndex;
  }

  public long getMaxPlanIndex() {
    return maxPlanIndex;
  }

  public void setMaxPlanIndex(long maxPlanIndex) {
    this.maxPlanIndex = maxPlanIndex;
  }
}<|MERGE_RESOLUTION|>--- conflicted
+++ resolved
@@ -81,11 +81,6 @@
 
   private long markedPosition;
   private String currentChunkGroupDeviceId;
-<<<<<<< HEAD
-  protected List<Pair<Long, Long>> versionInfo = new ArrayList<>();
-=======
-  private long currentChunkGroupStartOffset;
->>>>>>> ede19b56
 
   // for upgrade tool
   Map<String, List<TimeseriesMetadata>> deviceTimeseriesMetadataMap;
@@ -238,12 +233,6 @@
     MetadataIndexNode metadataIndex = flushMetadataIndex(chunkMetadataListMap);
     TsFileMetadata tsFileMetaData = new TsFileMetadata();
     tsFileMetaData.setMetadataIndex(metadataIndex);
-<<<<<<< HEAD
-    tsFileMetaData.setVersionInfo(versionInfo);
-=======
-    tsFileMetaData.setTotalChunkNum(totalChunkNum);
-    tsFileMetaData.setInvalidChunkNum(invalidChunkNum);
->>>>>>> ede19b56
     tsFileMetaData.setMetaOffset(metaOffset);
 
     long footerIndex = out.getPosition();
