<!--

    Licensed to the Apache Software Foundation (ASF) under one
    or more contributor license agreements.  See the NOTICE file
    distributed with this work for additional information
    regarding copyright ownership.  The ASF licenses this file
    to you under the Apache License, Version 2.0 (the
    "License"); you may not use this file except in compliance
    with the License.  You may obtain a copy of the License at
    
        http://www.apache.org/licenses/LICENSE-2.0
    
    Unless required by applicable law or agreed to in writing,
    software distributed under the License is distributed on an
    "AS IS" BASIS, WITHOUT WARRANTIES OR CONDITIONS OF ANY
    KIND, either express or implied.  See the License for the
    specific language governing permissions and limitations
    under the License.

-->

# 0.8.0 (version-0) -> version-1

Last Updated on October 27th, 2019 by Lei Rui.



## 1. Delete Old

| Latest Changes                     | Related Committers |
| ---------------------------------- | ------------------ |
| Delete struct TSSetStorageGroupReq | Jialin Qiao        |
| Remove struct TSDataValue          | Lei Rui            |
| Remove struct TSRowRecord          | Lei Rui            |
| Remove optional string version in TSFetchMetadataResp | Genius_pig |
| Remove optional set<string> childPaths, nodesList, storageGroups, devices in TSFetchMetadataResp | Genius_pig |
| Remove optional map<string, string> nodeTimeseriesNum in TSFetchMetadataResp | Genius_pig |
| Remove optional list<list<string>> timeseriesList in TSFetchMetadataResp | Genius_pig |
| Remove optinoal optional i32 timeseriesNum in TSFetchMetadataResp | Genius_pig |
| Remove optional i32 nodeLevel in TSFetchMetadataReq | Genius_pig |




## 2. Add New

| Latest Changes                                               | Related Committers                 |
| ------------------------------------------------------------ | ---------------------------------- |
| Add struct TSBatchInsertionReq                               | qiaojialin                         |
| Add method TSExecuteBatchStatementResp insertBatch(1:TSBatchInsertionReq req) | qiaojialin                         |
| Add Struct TSStatusType                                      | Zesong Sun                         |
| Add TSCreateTimeseriesReq                                    | Zesong Sun                         |
| Add method TSStatus setStorageGroup(1:string storageGroup)   | Zesong Sun, Jialin Qiao            |
| Add method TSStatus createTimeseries(1:TSCreateTimeseriesReq req) | Zesong Sun                         |
| Add struct TSInsertReq                                       | qiaojialin                         |
| Add method TSRPCResp insertRow(1:TSInsertReq req)            | qiaojialin                         |
| Add struct TSDeleteDataReq                                   | Jack Tsai, qiaojialin              |
| Add method TSStatus deleteData(1:TSDeleteDataReq req)        | Jack Tsai, Jialin Qiao, qiaojialin |
| Add method TSStatus deleteTimeseries(1:list\<string> path)   | qiaojialin                         |
| Add method TSStatus deleteStorageGroups(1:list\<string> storageGroup) | Yi Tao                             |
| Add Struct TSExecuteInsertRowInBatchResp                     | Kaifeng Xue |
| Add method insertRowInBatch(1:TSInsertInBatchReq req);       | Kaifeng Xue |
| Add method testInsertRowInBatch(1:TSInsertInBatchReq req);   | Kaifeng Xue |
| Add method testInsertRow(1:TSInsertReq req);                 | Kaifeng Xue |
| Add method testInsertBatch(1:TSBatchInsertionReq req);       | Kaifeng Xue |


## 3. Update

| Latest Changes                                               | Related Committers     |
| ------------------------------------------------------------ | ---------------------- |
| Add required string timestampPrecision in ServerProperties   | 1160300922             |
| Add optional list\<string\> dataTypeList in TSExecuteStatementResp | suyue                  |
| Update TSStatus to use TSStatusType, instead of using ~~TS_StatusCode, errorCode and errorMessage~~ | Zesong Sun             |
| Rename item in enum TSProtocolVersion from ~~TSFILE_SERVICE_PROTOCOL_V1~~ to IOTDB_SERVICE_PROTOCOL_V1 | qiaojialin             |
| Rename method name from ~~TSExecuteStatementResp executeInsertion(1:TSInsertionReq req)~~ to TSExecuteStatementResp insert(1:TSInsertionReq req) | qiaojialin             |
| Add required i32 compressor in TSCreateTimeseriesReq         | Jialin Qiao            |
| Add optional list\<string> nodesList, optional map\<string, string> nodeTimeseriesNum in TSFetchMetadataResp | jack870131             |
| Add optional i32 nodeLevel in TSFetchMetadataReq             | jack870131, Zesong Sun |
| Change the following methods' returned type to be TSStatus: <br />TSStatus closeSession(1:TSCloseSessionReq req), <br />TSStatus cancelOperation(1:TSCancelOperationReq req), <br />TSStatus closeOperation(1:TSCloseOperationReq req), <br />TSStatus setTimeZone(1:TSSetTimeZoneReq req), <br />TSStatus setStorageGroup(1:string storageGroup), <br />TSStatus createTimeseries(1:TSCreateTimeseriesReq req), <br />TSStatus insertRow(1:TSInsertReq req), <br />TSStatus deleteData(1:TSDeleteDataReq req) | Zesong Sun, qiaojialin |
| Change from ~~required string path~~ to required list\<string> paths in TSDeleteDataReq | qiaojialin             |
| Add optional set\<string> devices in TSFetchMetadataResp     | Zesong Sun             |
| Rename some fields in TSFetchMetadataResp: ~~ColumnsList~~ to columnsList, ~~showTimeseriesList~~ to timeseriesList, ~~showStorageGroups~~ to storageGroups | Zesong Sun             |
| Change struct TSQueryDataSet to eliminate row-wise rpc writing | Lei Rui                |
| Add optional i32 timeseriesNum in TSFetchMetadataResp        | Jack Tsai              |
| Add required i64 queryId in TSHandleIdentifier               | Yuan Tian    |
| Add optional set\<string> childPaths in TSFetchMetadataResp     | Haonan Hou             |
| Add optional string version in TSFetchMetadataResp           | Genius_pig             |
| Add required i64 statementId in TSExecuteStatementReq        | Yuan Tian |
| Add required binary time, required list<binary> valueList, required list<binary> bitmapList and remove required binary values, required i32 rowCount in TSQueryDataSet| Yuan Tian |
| Add optional i32 fetchSize in TSExecuteStatementReq,<br />Add optional TSQueryDataSet in TSExecuteStatementResp| liutaohua |


# 0.10.0 (version-1) -> version-2

Last Updated on November 12th, 2019 by Tian Jiang.


## 1. Delete Old

| Latest Changes                     | Related Committers |
| ---------------------------------- | ------------------ |
| Remove TS_SessionHandle,TSHandleIdentifier            | Tian Jiang         |

## 2. Add New

| Latest Changes                                               | Related Committers                 |
| ------------------------------------------------------------ | ---------------------------------- |
| Add parameter sessionId in getTimeZone, getProperties, setStorageGroup, createTimeseries... | Tian Jiang|
| Add struct TSQueryNonAlignDataSet                            | Haonan Hou|

## 3. Update

| Latest Changes                                               | Related Committers     |
| ------------------------------------------------------------ | ---------------------- |
| Replace TS_SessionHandles with SessionIds, TSOperationHandle with queryIds  | Tian Jiang  |
<<<<<<< HEAD
| Add optional TSQueryNonAlignDataSet in TSExecuteStatementResp, TSFetchResultsResp  | Haonan Hou |
=======
| Add optional TSQueryNonAlignDataSet in TSExecuteStatementResp, TSFetchResultsResp and required bool isAlign in TSFetchResultsReq | Haonan Hou |
>>>>>>> 1f76c733
<|MERGE_RESOLUTION|>--- conflicted
+++ resolved
@@ -114,8 +114,4 @@
 | Latest Changes                                               | Related Committers     |
 | ------------------------------------------------------------ | ---------------------- |
 | Replace TS_SessionHandles with SessionIds, TSOperationHandle with queryIds  | Tian Jiang  |
-<<<<<<< HEAD
-| Add optional TSQueryNonAlignDataSet in TSExecuteStatementResp, TSFetchResultsResp  | Haonan Hou |
-=======
-| Add optional TSQueryNonAlignDataSet in TSExecuteStatementResp, TSFetchResultsResp and required bool isAlign in TSFetchResultsReq | Haonan Hou |
->>>>>>> 1f76c733
+| Add optional TSQueryNonAlignDataSet in TSExecuteStatementResp, TSFetchResultsResp and required bool isAlign in TSFetchResultsReq | Haonan Hou |