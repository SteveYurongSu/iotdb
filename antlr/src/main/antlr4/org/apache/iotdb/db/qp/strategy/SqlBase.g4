/*
 * Licensed to the Apache Software Foundation (ASF) under one
 * or more contributor license agreements.  See the NOTICE file
 * distributed with this work for additional information
 * regarding copyright ownership.  The ASF licenses this file
 * to you under the Apache License, Version 2.0 (the
 * "License"); you may not use this file except in compliance
 * with the License.  You may obtain a copy of the License at
 *
 *     http://www.apache.org/licenses/LICENSE-2.0
 *
 * Unless required by applicable law or agreed to in writing,
 * software distributed under the License is distributed on an
 * "AS IS" BASIS, WITHOUT WARRANTIES OR CONDITIONS OF ANY
 * KIND, either express or implied.  See the License for the
 * specific language governing permissions and limitations
 * under the License.
 */

grammar SqlBase;

singleStatement
    : statement EOF
    ;

/*
 * According to The Definitive ANTLR 4 Reference, 11. Altering the Parse with Semantic Predicates, Altering the Parse with Semantic Predicates.
 * "It s a good idea to avoid embedding predicates in the parser when possible for efficiency and clarity reasons."
 * So if unnecessary, don't use embedding predicates.
 */

statement
    : CREATE TIMESERIES fullPath alias? WITH attributeClauses #createTimeseries
    | DELETE TIMESERIES prefixPath (COMMA prefixPath)* #deleteTimeseries
    | ALTER TIMESERIES fullPath alterClause #alterTimeseries
    | INSERT INTO prefixPath insertColumnSpec VALUES insertValuesSpec #insertStatement
    | UPDATE prefixPath setClause whereClause? #updateStatement
    | DELETE FROM prefixPath (COMMA prefixPath)* (whereClause)? #deleteStatement
    | SET STORAGE GROUP TO prefixPath #setStorageGroup
    | DELETE STORAGE GROUP prefixPath (COMMA prefixPath)* #deleteStorageGroup
    | SHOW METADATA #showMetadata // not support yet
    | DESCRIBE prefixPath #describePath // not support yet
    | CREATE INDEX ON fullPath USING function=ID indexWithClause? whereClause? #createIndex //not support yet
    | DROP INDEX function=ID ON fullPath #dropIndex //not support yet
    | MERGE #merge
    | FLUSH prefixPath? (COMMA prefixPath)* (booleanClause)?#flush
    | FULL MERGE #fullMerge
    | CLEAR CACHE #clearcache
    | CREATE USER userName=ID password= stringLiteral#createUser
    | ALTER USER userName=(ROOT|ID) SET PASSWORD password=stringLiteral #alterUser
    | DROP USER userName=ID #dropUser
    | CREATE ROLE roleName=ID #createRole
    | DROP ROLE roleName=ID #dropRole
    | GRANT USER userName=ID PRIVILEGES privileges ON prefixPath #grantUser
    | GRANT ROLE roleName=ID PRIVILEGES privileges ON prefixPath #grantRole
    | REVOKE USER userName=ID PRIVILEGES privileges ON prefixPath #revokeUser
    | REVOKE ROLE roleName=ID PRIVILEGES privileges ON prefixPath #revokeRole
    | GRANT roleName=ID TO userName=ID #grantRoleToUser
    | REVOKE roleName = ID FROM userName = ID #revokeRoleFromUser
    | LOAD TIMESERIES (fileName=stringLiteral) prefixPath#loadStatement
    | GRANT WATERMARK_EMBEDDING TO rootOrId (COMMA rootOrId)* #grantWatermarkEmbedding
    | REVOKE WATERMARK_EMBEDDING FROM rootOrId (COMMA rootOrId)* #revokeWatermarkEmbedding
    | LIST USER #listUser
    | LIST ROLE #listRole
    | LIST PRIVILEGES USER username=rootOrId ON prefixPath #listPrivilegesUser
    | LIST PRIVILEGES ROLE roleName=ID ON prefixPath #listPrivilegesRole
    | LIST USER PRIVILEGES username =rootOrId #listUserPrivileges
    | LIST ROLE PRIVILEGES roleName = ID #listRolePrivileges
    | LIST ALL ROLE OF USER username = rootOrId #listAllRoleOfUser
    | LIST ALL USER OF ROLE roleName = ID #listAllUserOfRole
    | SET TTL TO path=prefixPath time=INT #setTTLStatement
    | UNSET TTL TO path=prefixPath #unsetTTLStatement
    | SHOW TTL ON prefixPath (COMMA prefixPath)* #showTTLStatement
    | SHOW ALL TTL #showAllTTLStatement
    | SHOW FLUSH TASK INFO #showFlushTaskInfo
    | SHOW DYNAMIC PARAMETER #showDynamicParameter
    | SHOW VERSION #showVersion
    | SHOW LATEST? TIMESERIES prefixPath? showWhereClause? limitClause? #showTimeseries
    | SHOW STORAGE GROUP prefixPath? #showStorageGroup
    | SHOW CHILD PATHS prefixPath? #showChildPaths
    | SHOW DEVICES prefixPath? #showDevices
    | SHOW MERGE #showMergeStatus
    | TRACING ON #tracingOn
    | TRACING OFF #tracingOff
    | COUNT TIMESERIES prefixPath? (GROUP BY LEVEL OPERATOR_EQ INT)? #countTimeseries
    | COUNT DEVICES prefixPath? #countDevices
    | COUNT STORAGE GROUP prefixPath? #countStorageGroup
    | COUNT NODES prefixPath LEVEL OPERATOR_EQ INT #countNodes
    | LOAD CONFIGURATION (MINUS GLOBAL)? #loadConfigurationStatement
    | LOAD stringLiteral autoCreateSchema?#loadFiles
    | REMOVE stringLiteral #removeFile
    | MOVE stringLiteral stringLiteral #moveFile
    | DELETE PARTITION prefixPath INT(COMMA INT)* #deletePartition
    | CREATE SNAPSHOT FOR SCHEMA #createSnapshot
    | CREATE TEMPORARY? FUNCTION udfName=ID AS className=STRING_LITERAL #createFunction
    | DROP FUNCTION udfName=ID #dropFunction
    | SHOW TEMPORARY? FUNCTIONS #showFunctions // not support yet
    | SELECT INDEX func=ID //not support yet
    LR_BRACKET
    p1=fullPath COMMA p2=fullPath COMMA n1=timeValue COMMA n2=timeValue COMMA
    epsilon=constant (COMMA alpha=constant COMMA beta=constant)?
    RR_BRACKET
    fromClause
    whereClause?
    specialClause? #selectIndexStatement
    | SELECT selectElements
    fromClause
    whereClause?
    specialClause? #selectStatement
    ;

selectElements
<<<<<<< HEAD
    : aggregationCall (COMMA aggregationCall)* #aggregationElement
    | suffixPathOrUdtfCall (COMMA suffixPathOrUdtfCall)* #tableElement
    | STRING_LITERAL (COMMA STRING_LITERAL)* #selectConstElement
=======
    : functionCall (COMMA functionCall)* #functionElement
    | suffixPathOrConstant (COMMA suffixPathOrConstant)* #selectElement
>>>>>>> 3053112a
    | lastClause #lastElement
    | asClause (COMMA asClause)* #asElement
    | functionAsClause (COMMA functionAsClause)* #functionAsElement
    ;

suffixPathOrConstant
    : suffixPath
    | SINGLE_QUOTE_STRING_LITERAL
    ;

aggregationCall
    : builtInFunctionCall
    | udfCall
    ;

suffixPathOrUdtfCall
    : suffixPath
    | udfCall
    ;

udfCall
    : udfName=ID LR_BRACKET udfSuffixPaths udfAttribute* RR_BRACKET
    ;

udfSuffixPaths
    : suffixPath (COMMA suffixPath)*
    ;

udfAttribute
    : COMMA udfAttributeKey=STRING_LITERAL OPERATOR_EQ udfAttributeValue=STRING_LITERAL
    ;

builtInFunctionCall
    : functionName LR_BRACKET suffixPath RR_BRACKET
    ;

functionName
    : MIN_TIME
    | MAX_TIME
    | MIN_VALUE
    | MAX_VALUE
    | COUNT
    | AVG
    | FIRST_VALUE
    | SUM
    | LAST_VALUE
    ;

functionAsClause
    : functionCall (AS ID)?
    ;

lastClause
    : LAST suffixPath (COMMA suffixPath)*
    | LAST asClause (COMMA asClause)*
    ;

asClause
    : suffixPath (AS ID)?
    ;

alias
    : LR_BRACKET ID RR_BRACKET
    ;

alterClause
    : RENAME beforeName=ID TO currentName=ID
    | SET property (COMMA property)*
    | DROP ID (COMMA ID)*
    | ADD TAGS property (COMMA property)*
    | ADD ATTRIBUTES property (COMMA property)*
    | UPSERT aliasClause tagClause attributeClause
    ;

aliasClause
    : (ALIAS OPERATOR_EQ ID)?
    ;

attributeClauses
    : DATATYPE OPERATOR_EQ dataType (COMMA ENCODING OPERATOR_EQ encoding)?
    (COMMA (COMPRESSOR | COMPRESSION) OPERATOR_EQ compressor)?
    (COMMA property)*
    tagClause
    attributeClause
    ;

compressor
    : UNCOMPRESSED
    | SNAPPY
    | GZIP
    | LZO
    | SDT
    | PAA
    | PLA
    ;

attributeClause
    : (ATTRIBUTES LR_BRACKET property (COMMA property)* RR_BRACKET)?
    ;

tagClause
    : (TAGS LR_BRACKET property (COMMA property)* RR_BRACKET)?
    ;

setClause
    : SET setCol (COMMA setCol)*
    ;

whereClause
    : WHERE orExpression
    ;

showWhereClause
    : WHERE (property | containsExpression)
    ;
containsExpression
    : name=ID OPERATOR_CONTAINS value=propertyValue
    ;

orExpression
    : andExpression (OPERATOR_OR andExpression)*
    ;

andExpression
    : predicate (OPERATOR_AND predicate)*
    ;

predicate
    : (TIME | TIMESTAMP | suffixPath | fullPath) comparisonOperator constant
    | (TIME | TIMESTAMP | suffixPath | fullPath) inClause
    | OPERATOR_NOT? LR_BRACKET orExpression RR_BRACKET
    ;

inClause
    : OPERATOR_NOT? OPERATOR_IN LR_BRACKET constant (COMMA constant)* RR_BRACKET
    ;

fromClause
    : FROM prefixPath (COMMA prefixPath)*
    ;

specialClause
    : specialLimit
    | orderByTimeClause specialLimit?
    | groupByTimeClause orderByTimeClause? specialLimit?
    | groupByFillClause orderByTimeClause? specialLimit?
    | fillClause slimitClause? alignByDeviceClauseOrDisableAlign?
    | alignByDeviceClauseOrDisableAlign
    | groupByLevelClause orderByTimeClause? specialLimit?
    ;

specialLimit
    : limitClause slimitClause? alignByDeviceClauseOrDisableAlign?
    | slimitClause limitClause? alignByDeviceClauseOrDisableAlign?
    | alignByDeviceClauseOrDisableAlign
    ;

orderByTimeClause
    : ORDER BY TIME (DESC | ASC)?
    ;


limitClause
    : LIMIT INT offsetClause?
    | offsetClause? LIMIT INT
    ;

offsetClause
    : OFFSET INT
    ;

slimitClause
    : SLIMIT INT soffsetClause?
    | soffsetClause? SLIMIT INT
    ;

soffsetClause
    : SOFFSET INT
    ;

alignByDeviceClause
    : ALIGN BY DEVICE
    | GROUP BY DEVICE
    ;

disableAlign
    : DISABLE ALIGN
    ;

alignByDeviceClauseOrDisableAlign
    : alignByDeviceClause
    | disableAlign
    ;

fillClause
    : FILL LR_BRACKET typeClause (COMMA typeClause)* RR_BRACKET
    ;

groupByTimeClause
    : GROUP BY LR_BRACKET
      timeInterval
      COMMA DURATION
      (COMMA DURATION)?
      RR_BRACKET
    | GROUP BY LR_BRACKET
            timeInterval
            COMMA DURATION
            (COMMA DURATION)?
            RR_BRACKET
            COMMA LEVEL OPERATOR_EQ INT
    ;

groupByFillClause
    : GROUP BY LR_BRACKET
      timeInterval
      COMMA DURATION
      RR_BRACKET
      FILL LR_BRACKET typeClause (COMMA typeClause)* RR_BRACKET
     ;

groupByLevelClause
    : GROUP BY LEVEL OPERATOR_EQ INT
    ;

typeClause
    : dataType LS_BRACKET linearClause RS_BRACKET
    | dataType LS_BRACKET previousClause RS_BRACKET
    | dataType LS_BRACKET previousUntilLastClause RS_BRACKET
    ;

linearClause
    : LINEAR (COMMA aheadDuration=DURATION COMMA behindDuration=DURATION)?
    ;

previousClause
    : PREVIOUS (COMMA DURATION)?
    ;

previousUntilLastClause
    : PREVIOUSUNTILLAST (COMMA DURATION)?
    ;

indexWithClause
    : WITH indexValue (COMMA indexValue)?
    ;

indexValue
    : ID OPERATOR_EQ INT
    ;


comparisonOperator
    : type = OPERATOR_GT
    | type = OPERATOR_GTE
    | type = OPERATOR_LT
    | type = OPERATOR_LTE
    | type = OPERATOR_EQ
    | type = OPERATOR_NEQ
    ;

insertColumnSpec
    : LR_BRACKET (TIMESTAMP|TIME) (COMMA nodeNameWithoutStar)+ RR_BRACKET
    ;

insertValuesSpec
    : LR_BRACKET dateFormat (COMMA constant)+ RR_BRACKET
    | LR_BRACKET INT (COMMA constant)+ RR_BRACKET
    ;

setCol
    : suffixPath OPERATOR_EQ constant
    ;

privileges
    : stringLiteral (COMMA stringLiteral)*
    ;

rootOrId
    : ROOT
    | ID
    ;

timeInterval
    : LS_BRACKET startTime=timeValue COMMA endTime=timeValue RR_BRACKET
    | LR_BRACKET startTime=timeValue COMMA endTime=timeValue RS_BRACKET
    ;

timeValue
    : dateFormat
    | dateExpression
    | INT
    ;

propertyValue
    : INT
    | ID
    | stringLiteral
    | constant
    ;

fullPath
    : ROOT (DOT nodeNameWithoutStar)*
    ;

prefixPath
    : ROOT (DOT nodeName)*
    ;

suffixPath
    : nodeName (DOT nodeName)*
    ;

nodeName
    : ID
    | STAR
    | DOUBLE_QUOTE_STRING_LITERAL
    | ID STAR
    | DURATION
    | encoding
    | dataType
    | dateExpression
    | MINUS? EXPONENT
    | MINUS? INT
    | booleanClause
    | CREATE
    | INSERT
    | UPDATE
    | DELETE
    | SELECT
    | SHOW
    | GRANT
    | INTO
    | SET
    | WHERE
    | FROM
    | TO
    | BY
    | DEVICE
    | CONFIGURATION
    | DESCRIBE
    | SLIMIT
    | LIMIT
    | UNLINK
    | OFFSET
    | SOFFSET
    | FILL
    | LINEAR
    | PREVIOUS
    | PREVIOUSUNTILLAST
    | METADATA
    | TIMESERIES
    | TIMESTAMP
    | PROPERTY
    | WITH
    | DATATYPE
    | COMPRESSOR
    | STORAGE
    | GROUP
    | LABEL
    | ADD
    | UPSERT
    | VALUES
    | NOW
    | LINK
    | INDEX
    | USING
    | ON
    | DROP
    | MERGE
    | LIST
    | USER
    | PRIVILEGES
    | ROLE
    | ALL
    | OF
    | ALTER
    | PASSWORD
    | REVOKE
    | LOAD
    | WATERMARK_EMBEDDING
    | UNSET
    | TTL
    | FLUSH
    | TASK
    | INFO
    | DYNAMIC
    | PARAMETER
    | VERSION
    | REMOVE
    | MOVE
    | CHILD
    | PATHS
    | DEVICES
    | COUNT
    | NODES
    | LEVEL
    | MIN_TIME
    | MAX_TIME
    | MIN_VALUE
    | MAX_VALUE
    | AVG
    | FIRST_VALUE
    | SUM
    | LAST_VALUE
    | LAST
    | DISABLE
    | ALIGN
    | COMPRESSION
    | TIME
    | ATTRIBUTES
    | TAGS
    | RENAME
    | FULL
    | CLEAR
    | CACHE
    | SNAPSHOT
    | FOR
    | SCHEMA
    | TRACING
    | OFF
    | (ID | OPERATOR_IN)? LS_BRACKET ID? RS_BRACKET ID?
    | compressor
    ;

nodeNameWithoutStar
    : ID
    | DOUBLE_QUOTE_STRING_LITERAL
    | DURATION
    | encoding
    | dataType
    | dateExpression
    | MINUS? EXPONENT
    | MINUS? INT
    | booleanClause
    | CREATE
    | INSERT
    | UPDATE
    | DELETE
    | SELECT
    | SHOW
    | GRANT
    | INTO
    | SET
    | WHERE
    | FROM
    | TO
    | BY
    | DEVICE
    | CONFIGURATION
    | DESCRIBE
    | SLIMIT
    | LIMIT
    | UNLINK
    | OFFSET
    | SOFFSET
    | FILL
    | LINEAR
    | PREVIOUS
    | PREVIOUSUNTILLAST
    | METADATA
    | TIMESERIES
    | TIMESTAMP
    | PROPERTY
    | WITH
    | DATATYPE
    | COMPRESSOR
    | STORAGE
    | GROUP
    | LABEL
    | ADD
    | UPSERT
    | VALUES
    | NOW
    | LINK
    | INDEX
    | USING
    | ON
    | DROP
    | MERGE
    | LIST
    | USER
    | PRIVILEGES
    | ROLE
    | ALL
    | OF
    | ALTER
    | PASSWORD
    | REVOKE
    | LOAD
    | WATERMARK_EMBEDDING
    | UNSET
    | TTL
    | FLUSH
    | TASK
    | INFO
    | DYNAMIC
    | PARAMETER
    | VERSION
    | REMOVE
    | MOVE
    | CHILD
    | PATHS
    | DEVICES
    | COUNT
    | NODES
    | LEVEL
    | MIN_TIME
    | MAX_TIME
    | MIN_VALUE
    | MAX_VALUE
    | AVG
    | FIRST_VALUE
    | SUM
    | LAST_VALUE
    | LAST
    | DISABLE
    | ALIGN
    | COMPRESSION
    | TIME
    | ATTRIBUTES
    | TAGS
    | RENAME
    | FULL
    | CLEAR
    | CACHE
    | SNAPSHOT
    | FOR
    | SCHEMA
    | TRACING
    | OFF
    | (ID | OPERATOR_IN)? LS_BRACKET ID? RS_BRACKET ID?
    | compressor
    ;

dataType
    : INT32 | INT64 | FLOAT | DOUBLE | BOOLEAN | TEXT | ALL
    ;

dateFormat
    : DATETIME
    | NOW LR_BRACKET RR_BRACKET
    ;

constant
    : dateExpression
    | NaN
    | MINUS? realLiteral
    | MINUS? INT
    | stringLiteral
    | booleanClause
    ;

booleanClause
    : TRUE
    | FALSE
    ;

dateExpression
    : dateFormat ((PLUS | MINUS) DURATION)*
    ;

encoding
    : PLAIN | PLAIN_DICTIONARY | RLE | DIFF | TS_2DIFF | GORILLA | REGULAR
    ;

realLiteral
    :   INT DOT (INT | EXPONENT)?
    |   DOT  (INT|EXPONENT)
    |   EXPONENT
    ;

property
    : name=ID OPERATOR_EQ value=propertyValue
    ;

autoCreateSchema
    : booleanClause
    | booleanClause INT
    ;

//============================
// Start of the keywords list
//============================
CREATE
    : C R E A T E
    ;

INSERT
    : I N S E R T
    ;

UPDATE
    : U P D A T E
    ;

DELETE
    : D E L E T E
    ;

SELECT
    : S E L E C T
    ;

SHOW
    : S H O W
    ;

GRANT
    : G R A N T
    ;

INTO
    : I N T O
    ;

SET
    : S E T
    ;

WHERE
    : W H E R E
    ;

FROM
    : F R O M
    ;

TO
    : T O
    ;

ORDER
    : O R D E R
    ;

BY
    : B Y
    ;

DEVICE
    : D E V I C E
    ;

CONFIGURATION
    : C O N F I G U R A T I O N
    ;

DESCRIBE
    : D E S C R I B E
    ;

SLIMIT
    : S L I M I T
    ;

LIMIT
    : L I M I T
    ;

UNLINK
    : U N L I N K
    ;

OFFSET
    : O F F S E T
    ;

SOFFSET
    : S O F F S E T
    ;

FILL
    : F I L L
    ;

LINEAR
    : L I N E A R
    ;

PREVIOUS
    : P R E V I O U S
    ;

PREVIOUSUNTILLAST
    : P R E V I O U S U N T I L L A S T
    ;

METADATA
    : M E T A D A T A
    ;

TIMESERIES
    : T I M E S E R I E S
    ;

TIMESTAMP
    : T I M E S T A M P
    ;

PROPERTY
    : P R O P E R T Y
    ;

WITH
    : W I T H
    ;

ROOT
    : R O O T
    ;

DATATYPE
    : D A T A T Y P E
    ;

COMPRESSOR
    : C O M P R E S S O R
    ;

STORAGE
    : S T O R A G E
    ;

GROUP
    : G R O U P
    ;

LABEL
    : L A B E L
    ;

INT32
    : I N T '3' '2'
    ;

INT64
    : I N T '6' '4'
    ;

FLOAT
    : F L O A T
    ;

DOUBLE
    : D O U B L E
    ;

BOOLEAN
    : B O O L E A N
    ;

TEXT
    : T E X T
    ;

ENCODING
    : E N C O D I N G
    ;

PLAIN
    : P L A I N
    ;

PLAIN_DICTIONARY
    : P L A I N '_' D I C T I O N A R Y
    ;

RLE
    : R L E
    ;

DIFF
    : D I F F
    ;

TS_2DIFF
    : T S '_' '2' D I F F
    ;

GORILLA
    : G O R I L L A
    ;


REGULAR
    : R E G U L A R
    ;

BITMAP
    : B I T M A P
    ;

ADD
    : A D D
    ;

UPSERT
    : U P S E R T
    ;

ALIAS
    : A L I A S
    ;

VALUES
    : V A L U E S
    ;

NOW
    : N O W
    ;

LINK
    : L I N K
    ;

INDEX
    : I N D E X
    ;

USING
    : U S I N G
    ;

TRACING
    : T R A C I N G
    ;

ON
    : O N
    ;

OFF
    : O F F
    ;

DROP
    : D R O P
    ;

MERGE
    : M E R G E
    ;

LIST
    : L I S T
    ;

USER
    : U S E R
    ;

PRIVILEGES
    : P R I V I L E G E S
    ;

ROLE
    : R O L E
    ;

ALL
    : A L L
    ;

OF
    : O F
    ;

ALTER
    : A L T E R
    ;

PASSWORD
    : P A S S W O R D
    ;

REVOKE
    : R E V O K E
    ;

LOAD
    : L O A D
    ;

WATERMARK_EMBEDDING
    : W A T E R M A R K '_' E M B E D D I N G
    ;

UNSET
    : U N S E T
    ;

TTL
    : T T L
    ;

FLUSH
    : F L U S H
    ;

TASK
    : T A S K
    ;

INFO
    : I N F O
    ;

DYNAMIC
    : D Y N A M I C
    ;

PARAMETER
    : P A R A M E T E R
    ;


VERSION
    : V E R S I O N
    ;

REMOVE
    : R E M O V E
    ;
MOVE
    : M O V E
    ;

CHILD
    : C H I L D
    ;

PATHS
    : P A T H S
    ;

DEVICES
    : D E V I C E S
    ;

COUNT
    : C O U N T
    ;

NODES
    : N O D E S
    ;

LEVEL
    : L E V E L
    ;

MIN_TIME
    : M I N UNDERLINE T I M E
    ;

MAX_TIME
    : M A X UNDERLINE T I M E
    ;

MIN_VALUE
    : M I N UNDERLINE V A L U E
    ;

MAX_VALUE
    : M A X UNDERLINE V A L U E
    ;

AVG
    : A V G
    ;

FIRST_VALUE
    : F I R S T UNDERLINE V A L U E
    ;

SUM
    : S U M
    ;

LAST_VALUE
    : L A S T UNDERLINE V A L U E
    ;

LAST
    : L A S T
    ;

DISABLE
    : D I S A B L E
    ;

ALIGN
    : A L I G N
    ;

COMPRESSION
    : C O M P R E S S I O N
    ;

AS
    : A S
    ;

TIME
    : T I M E
    ;

ATTRIBUTES
    : A T T R I B U T E S
    ;

TAGS
    : T A G S
    ;

RENAME
    : R E N A M E
    ;

GLOBAL
  : G L O B A L
  | G
  ;

FULL
    : F U L L
    ;

CLEAR
    : C L E A R
    ;

CACHE
    : C A C H E
    ;

TRUE
    : T R U E
    ;

FALSE
    : F A L S E
    ;

UNCOMPRESSED
    : U N C O M P R E S S E D
    ;

SNAPPY
    : S N A P P Y
    ;

GZIP
    : G Z I P
    ;

LZO
    : L Z O
    ;

SDT
    : S D T
    ;

PAA
    : P A A
    ;

PLA
   : P L A
   ;

LATEST
    : L A T E S T
    ;

PARTITION
    : P A R T I T I O N
    ;

SNAPSHOT
    : S N A P S H O T
    ;

FOR
    : F O R
    ;

SCHEMA
    : S C H E M A
    ;

<<<<<<< HEAD
TEMPORARY
    : T E M P O R A R Y
    ;

FUNCTION
    : F U N C T I O N
    ;

FUNCTIONS
    : F U N C T I O N S
    ;

AS
    : A S
    ;

=======
DESC
    : D E S C
    ;
ASC
    : A S C
    ;
>>>>>>> 3053112a
//============================
// End of the keywords list
//============================
COMMA : ',';

STAR : '*';

OPERATOR_EQ : '=' | '==';

OPERATOR_GT : '>';

OPERATOR_GTE : '>=';

OPERATOR_LT : '<';

OPERATOR_LTE : '<=';

OPERATOR_NEQ : '!=' | '<>';

OPERATOR_IN : I N;

OPERATOR_AND
    : A N D
    | '&'
    | '&&'
    ;

OPERATOR_OR
    : O R
    | '|'
    | '||'
    ;

OPERATOR_NOT
    : N O T | '!'
    ;

OPERATOR_CONTAINS
    : C O N T A I N S
    ;

MINUS : '-';

PLUS : '+';

DOT : '.';

LR_BRACKET : '(';

RR_BRACKET : ')';

LS_BRACKET : '[';

RS_BRACKET : ']';

L_BRACKET : '{';

R_BRACKET : '}';

UNDERLINE : '_';

NaN : 'NaN';

stringLiteral
   : SINGLE_QUOTE_STRING_LITERAL
   | DOUBLE_QUOTE_STRING_LITERAL
   ;

INT : [0-9]+;

EXPONENT : INT ('e'|'E') ('+'|'-')? INT ;

DURATION
    :
    (INT+ (Y|M O|W|D|H|M|S|M S|U S|N S))+
    ;

DATETIME
    : INT ('-'|'/') INT ('-'|'/') INT
      ((T | WS)
      INT ':' INT ':' INT (DOT INT)?
      (('+' | '-') INT ':' INT)?)?
    ;

/** Allow unicode rule/token names */
ID : FIRST_NAME_CHAR NAME_CHAR*;

fragment
NAME_CHAR
    :   'A'..'Z'
    |   'a'..'z'
    |   '0'..'9'
    |   '_'
    |   '-'
    |   ':'
    |   '/'
    |   '@'
    |   '#'
    |   '$'
    |   '%'
    |   '&'
    |   '+'
    |   CN_CHAR
    ;

fragment
FIRST_NAME_CHAR
    :   'A'..'Z'
    |   'a'..'z'
    |   '0'..'9'
    |   '_'
    |   '/'
    |   '@'
    |   '#'
    |   '$'
    |   '%'
    |   '&'
    |   '+'
    |   CN_CHAR
    ;

fragment CN_CHAR
  : '\u2E80'..'\u9FFF'
  ;

DOUBLE_QUOTE_STRING_LITERAL
    : '"' ('\\' . | ~'"' )*? '"'
    ;

SINGLE_QUOTE_STRING_LITERAL
    : '\'' ('\\' . | ~'\'' )*? '\''
    ;

//Characters and write it this way for case sensitivity
fragment A
    : 'a' | 'A'
    ;

fragment B
    : 'b' | 'B'
    ;

fragment C
    : 'c' | 'C'
    ;

fragment D
    : 'd' | 'D'
    ;

fragment E
    : 'e' | 'E'
    ;

fragment F
    : 'f' | 'F'
    ;

fragment G
    : 'g' | 'G'
    ;

fragment H
    : 'h' | 'H'
    ;

fragment I
    : 'i' | 'I'
    ;

fragment J
    : 'j' | 'J'
    ;

fragment K
    : 'k' | 'K'
    ;

fragment L
    : 'l' | 'L'
    ;

fragment M
    : 'm' | 'M'
    ;

fragment N
    : 'n' | 'N'
    ;

fragment O
    : 'o' | 'O'
    ;

fragment P
    : 'p' | 'P'
    ;

fragment Q
    : 'q' | 'Q'
    ;

fragment R
    : 'r' | 'R'
    ;

fragment S
    : 's' | 'S'
    ;

fragment T
    : 't' | 'T'
    ;

fragment U
    : 'u' | 'U'
    ;

fragment V
    : 'v' | 'V'
    ;

fragment W
    : 'w' | 'W'
    ;

fragment X
    : 'x' | 'X'
    ;

fragment Y
    : 'y' | 'Y'
    ;

fragment Z
    : 'z' | 'Z'
    ;

WS
    : [ \r\n\t]+ -> channel(HIDDEN)
    ;<|MERGE_RESOLUTION|>--- conflicted
+++ resolved
@@ -92,7 +92,7 @@
     | MOVE stringLiteral stringLiteral #moveFile
     | DELETE PARTITION prefixPath INT(COMMA INT)* #deletePartition
     | CREATE SNAPSHOT FOR SCHEMA #createSnapshot
-    | CREATE TEMPORARY? FUNCTION udfName=ID AS className=STRING_LITERAL #createFunction
+    | CREATE TEMPORARY? FUNCTION udfName=ID AS className=stringLiteral #createFunction
     | DROP FUNCTION udfName=ID #dropFunction
     | SHOW TEMPORARY? FUNCTIONS #showFunctions // not support yet
     | SELECT INDEX func=ID //not support yet
@@ -110,32 +110,22 @@
     ;
 
 selectElements
-<<<<<<< HEAD
     : aggregationCall (COMMA aggregationCall)* #aggregationElement
-    | suffixPathOrUdtfCall (COMMA suffixPathOrUdtfCall)* #tableElement
-    | STRING_LITERAL (COMMA STRING_LITERAL)* #selectConstElement
-=======
-    : functionCall (COMMA functionCall)* #functionElement
-    | suffixPathOrConstant (COMMA suffixPathOrConstant)* #selectElement
->>>>>>> 3053112a
+    | tableCall (COMMA tableCall)* #tableElement
     | lastClause #lastElement
     | asClause (COMMA asClause)* #asElement
     | functionAsClause (COMMA functionAsClause)* #functionAsElement
     ;
 
-suffixPathOrConstant
-    : suffixPath
-    | SINGLE_QUOTE_STRING_LITERAL
-    ;
-
 aggregationCall
     : builtInFunctionCall
     | udfCall
     ;
 
-suffixPathOrUdtfCall
+tableCall
     : suffixPath
     | udfCall
+    | SINGLE_QUOTE_STRING_LITERAL
     ;
 
 udfCall
@@ -147,7 +137,7 @@
     ;
 
 udfAttribute
-    : COMMA udfAttributeKey=STRING_LITERAL OPERATOR_EQ udfAttributeValue=STRING_LITERAL
+    : COMMA udfAttributeKey=stringLiteral OPERATOR_EQ udfAttributeValue=stringLiteral
     ;
 
 builtInFunctionCall
@@ -167,7 +157,7 @@
     ;
 
 functionAsClause
-    : functionCall (AS ID)?
+    : builtInFunctionCall (AS ID)?
     ;
 
 lastClause
@@ -278,7 +268,6 @@
 orderByTimeClause
     : ORDER BY TIME (DESC | ASC)?
     ;
-
 
 limitClause
     : LIMIT INT offsetClause?
@@ -1118,10 +1107,6 @@
     : C O M P R E S S I O N
     ;
 
-AS
-    : A S
-    ;
-
 TIME
     : T I M E
     ;
@@ -1211,7 +1196,6 @@
     : S C H E M A
     ;
 
-<<<<<<< HEAD
 TEMPORARY
     : T E M P O R A R Y
     ;
@@ -1228,14 +1212,12 @@
     : A S
     ;
 
-=======
 DESC
     : D E S C
     ;
 ASC
     : A S C
     ;
->>>>>>> 3053112a
 //============================
 // End of the keywords list
 //============================
