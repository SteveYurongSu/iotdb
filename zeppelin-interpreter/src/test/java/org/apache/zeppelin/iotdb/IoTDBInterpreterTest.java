--- conflicted
+++ resolved
@@ -194,11 +194,7 @@
     Assert.assertNotNull(actual);
     Assert.assertEquals(Code.ERROR, actual.code());
     Assert.assertEquals(
-<<<<<<< HEAD
-        "StatementExecutionException: 401: Error occurred while parsing SQL to physical plan: line 1:13 missing ROOT at '<EOF>'",
-=======
-        "SQLException: 401: line 1:13 missing ROOT at '<EOF>'",
->>>>>>> 7e2f27c7
+        "SQLException: 401: Error occurred while parsing SQL to physical plan: line 1:13 missing ROOT at '<EOF>'",
         actual.message().get(0).getData());
 
     wrongSql = "select * from a";
@@ -206,22 +202,15 @@
     Assert.assertNotNull(actual);
     Assert.assertEquals(Code.ERROR, actual.code());
     Assert.assertEquals(
-<<<<<<< HEAD
-        "StatementExecutionException: 401: Error occurred while parsing SQL to physical plan: line 1:14 mismatched input 'a' expecting {FROM, ',', '.'}",
-=======
-        "SQLException: 401: line 1:14 mismatched input 'a' expecting {FROM, ',', '.'}",
->>>>>>> 7e2f27c7
+        "SQLException: 401: Error occurred while parsing SQL to physical plan: line 1:14 mismatched input 'a' expecting {FROM, ',', '.'}",
         actual.message().get(0).getData());
 
     wrongSql = "select * from root a";
+    actual = interpreter.internalInterpret(wrongSql, null);
     Assert.assertNotNull(actual);
     Assert.assertEquals(Code.ERROR, actual.code());
     Assert.assertEquals(
-<<<<<<< HEAD
-        "StatementExecutionException: 401: Error occurred while parsing SQL to physical plan: line 1:14 mismatched input 'a' expecting {FROM, ',', '.'}",
-=======
-        "SQLException: 401: line 1:14 mismatched input 'a' expecting {FROM, ',', '.'}",
->>>>>>> 7e2f27c7
+        "SQLException: 401: Error occurred while parsing SQL to physical plan: line 1:19 extraneous input 'a' expecting <EOF>",
         actual.message().get(0).getData());
   }
 
