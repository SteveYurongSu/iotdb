/*
 * Licensed to the Apache Software Foundation (ASF) under one
 * or more contributor license agreements.  See the NOTICE file
 * distributed with this work for additional information
 * regarding copyright ownership.  The ASF licenses this file
 * to you under the Apache License, Version 2.0 (the
 * "License"); you may not use this file except in compliance
 * with the License.  You may obtain a copy of the License at
 *
 *     http://www.apache.org/licenses/LICENSE-2.0
 *
 * Unless required by applicable law or agreed to in writing,
 * software distributed under the License is distributed on an
 * "AS IS" BASIS, WITHOUT WARRANTIES OR CONDITIONS OF ANY
 * KIND, either express or implied.  See the License for the
 * specific language governing permissions and limitations
 * under the License.
 */
package org.apache.iotdb.db.engine.storagegroup;

import java.io.IOException;
import java.util.concurrent.CountDownLatch;
import java.util.concurrent.atomic.AtomicLong;
import org.apache.iotdb.db.engine.StorageEngine;
import org.apache.iotdb.db.exception.metadata.MetadataException;
import org.apache.iotdb.db.exception.StorageEngineException;
<<<<<<< HEAD
import org.apache.iotdb.db.exception.metadata.MetadataException;
=======
import org.apache.iotdb.db.exception.query.PathException;
>>>>>>> 9855f06f
import org.apache.iotdb.db.exception.query.QueryProcessException;
import org.apache.iotdb.db.exception.storageGroup.StorageGroupException;
import org.apache.iotdb.db.metadata.MManager;
import org.apache.iotdb.db.qp.physical.crud.InsertPlan;
import org.apache.iotdb.db.utils.EnvironmentUtils;
import org.apache.iotdb.db.utils.RandomNum;
import org.apache.iotdb.tsfile.file.metadata.enums.TSDataType;
import org.apache.iotdb.tsfile.file.metadata.enums.TSEncoding;
import org.apache.iotdb.tsfile.write.record.TSRecord;
import org.apache.iotdb.tsfile.write.record.datapoint.LongDataPoint;

/**
 * Bench The storage group manager with mul-thread and get its performance.
 */
public class FileNodeManagerBenchmark {

  private static int numOfWorker = 10;
  private static int numOfDevice = 10;
  private static int numOfMeasurement = 10;
  private static long numOfTotalLine = 10000000;
  private static CountDownLatch latch = new CountDownLatch(numOfWorker);
  private static AtomicLong atomicLong = new AtomicLong();

  private static String[] devices = new String[numOfDevice];
  private static String prefix = "root.bench";
  private static String[] measurements = new String[numOfMeasurement];

  static {
    for (int i = 0; i < numOfDevice; i++) {
      devices[i] = prefix + "." + "device_" + i;
    }
  }

  static {
    for (int i = 0; i < numOfMeasurement; i++) {
      measurements[i] = "measurement_" + i;
    }
  }

  private static void prepare()
      throws MetadataException, MetadataException, IOException, StorageGroupException {
    MManager manager = MManager.getInstance();
    manager.setStorageGroup(prefix);
    for (String device : devices) {
      for (String measurement : measurements) {
        manager.createTimeseries(device + "." + measurement, TSDataType.INT64.toString(),
            TSEncoding.PLAIN.toString());
      }
    }
  }

  private static void tearDown() throws IOException, StorageEngineException {
    EnvironmentUtils.cleanEnv();
  }

  public static void main(String[] args)
      throws InterruptedException, IOException, MetadataException,
      MetadataException, StorageEngineException, StorageGroupException {
    tearDown();
    prepare();
    long startTime = System.currentTimeMillis();
    for (int i = 0; i < numOfWorker; i++) {
      Worker worker = new Worker();
      worker.start();
    }
    latch.await();
    long endTime = System.currentTimeMillis();
    System.out.println("Elapsed time: " + (endTime - startTime) + "ms");
    tearDown();
  }

  private static TSRecord getRecord(String deltaObjectId, long timestamp) {
    TSRecord tsRecord = new TSRecord(timestamp, deltaObjectId);
    for (String measurement : measurements) {
      tsRecord.addTuple(new LongDataPoint(measurement, timestamp));
    }
    return tsRecord;
  }

  private static class Worker extends Thread {

    @Override
    public void run() {
      try {
        while (true) {
          long seed = atomicLong.addAndGet(1);
          if (seed > numOfTotalLine) {
            break;
          }
          long time = RandomNum.getRandomLong(1, seed);
          String deltaObject = devices[(int) (time % numOfDevice)];
          TSRecord tsRecord = getRecord(deltaObject, time);
          StorageEngine.getInstance().insert(new InsertPlan(tsRecord));
        }
      } catch (QueryProcessException | StorageEngineException e) {
        e.printStackTrace();
      } finally {
        latch.countDown();
      }
    }
  }
}<|MERGE_RESOLUTION|>--- conflicted
+++ resolved
@@ -24,11 +24,6 @@
 import org.apache.iotdb.db.engine.StorageEngine;
 import org.apache.iotdb.db.exception.metadata.MetadataException;
 import org.apache.iotdb.db.exception.StorageEngineException;
-<<<<<<< HEAD
-import org.apache.iotdb.db.exception.metadata.MetadataException;
-=======
-import org.apache.iotdb.db.exception.query.PathException;
->>>>>>> 9855f06f
 import org.apache.iotdb.db.exception.query.QueryProcessException;
 import org.apache.iotdb.db.exception.storageGroup.StorageGroupException;
 import org.apache.iotdb.db.metadata.MManager;
@@ -69,7 +64,7 @@
   }
 
   private static void prepare()
-      throws MetadataException, MetadataException, IOException, StorageGroupException {
+      throws MetadataException {
     MManager manager = MManager.getInstance();
     manager.setStorageGroup(prefix);
     for (String device : devices) {
@@ -85,8 +80,8 @@
   }
 
   public static void main(String[] args)
-      throws InterruptedException, IOException, MetadataException,
-      MetadataException, StorageEngineException, StorageGroupException {
+      throws InterruptedException, IOException,
+      MetadataException, StorageEngineException {
     tearDown();
     prepare();
     long startTime = System.currentTimeMillis();
