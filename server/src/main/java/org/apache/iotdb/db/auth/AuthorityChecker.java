/*
 * Licensed to the Apache Software Foundation (ASF) under one
 * or more contributor license agreements.  See the NOTICE file
 * distributed with this work for additional information
 * regarding copyright ownership.  The ASF licenses this file
 * to you under the Apache License, Version 2.0 (the
 * "License"); you may not use this file except in compliance
 * with the License.  You may obtain a copy of the License at
 *
 *     http://www.apache.org/licenses/LICENSE-2.0
 *
 * Unless required by applicable law or agreed to in writing,
 * software distributed under the License is distributed on an
 * "AS IS" BASIS, WITHOUT WARRANTIES OR CONDITIONS OF ANY
 * KIND, either express or implied.  See the License for the
 * specific language governing permissions and limitations
 * under the License.
 */
package org.apache.iotdb.db.auth;

import java.util.List;
import org.apache.iotdb.db.auth.authorizer.BasicAuthorizer;
import org.apache.iotdb.db.auth.authorizer.IAuthorizer;
import org.apache.iotdb.db.auth.entity.PrivilegeType;
import org.apache.iotdb.db.conf.IoTDBConstant;
import org.apache.iotdb.db.metadata.PartialPath;
import org.apache.iotdb.db.qp.logical.Operator;
import org.slf4j.Logger;
import org.slf4j.LoggerFactory;

public class AuthorityChecker {

  private static final String SUPER_USER = IoTDBConstant.ADMIN_NAME;
  private static final Logger logger = LoggerFactory.getLogger(AuthorityChecker.class);

  private AuthorityChecker() {

  }

  /**
   * check permission.
   *
   * @param username   username
   * @param paths      paths in List structure
   * @param type       Operator type
   * @param targetUser target user
   * @return if permission-check is passed
   * @throws AuthException Authentication Exception
   */
  public static boolean check(String username, List<PartialPath> paths, Operator.OperatorType type,
      String targetUser)
      throws AuthException {
    if (SUPER_USER.equals(username)) {
      return true;
    }
    int permission = translateToPermissionId(type);
    if (permission == -1) {
      logger.error("OperateType not found. {}", type);
      return false;
    } else if (permission == PrivilegeType.MODIFY_PASSWORD.ordinal() && username
        .equals(targetUser)) {
      // a user can modify his own password
      return true;
    }
    if (!paths.isEmpty()) {
      for (PartialPath path : paths) {
        if (!checkOnePath(username, path, permission)) {
          return false;
        }
      }
    } else {
      return checkOnePath(username, null, permission);
    }
    return true;
  }

  private static boolean checkOnePath(String username, PartialPath path, int permission)
      throws AuthException {
    IAuthorizer authorizer = BasicAuthorizer.getInstance();
    try {
      String fullPath = path == null ? IoTDBConstant.PATH_ROOT : path.getFullPath();
      if (authorizer.checkUserPrivileges(username, fullPath, permission)) {
        return true;
      }
    } catch (AuthException e) {
      logger.error("Error occurs when checking the seriesPath {} for user {}", path, username, e);
    }
    return false;
  }

  private static int translateToPermissionId(Operator.OperatorType type) {
    switch (type) {
      case GRANT_ROLE_PRIVILEGE:
        return PrivilegeType.GRANT_ROLE_PRIVILEGE.ordinal();
      case CREATE_ROLE:
        return PrivilegeType.CREATE_ROLE.ordinal();
      case CREATE_USER:
        return PrivilegeType.CREATE_USER.ordinal();
      case MODIFY_PASSWORD:
        return PrivilegeType.MODIFY_PASSWORD.ordinal();
      case GRANT_USER_PRIVILEGE:
        return PrivilegeType.GRANT_USER_PRIVILEGE.ordinal();
      case REVOKE_ROLE_PRIVILEGE:
        return PrivilegeType.REVOKE_ROLE_PRIVILEGE.ordinal();
      case REVOKE_USER_PRIVILEGE:
        return PrivilegeType.REVOKE_USER_PRIVILEGE.ordinal();
      case GRANT_USER_ROLE:
        return PrivilegeType.GRANT_USER_ROLE.ordinal();
      case DELETE_USER:
        return PrivilegeType.DELETE_USER.ordinal();
      case DELETE_ROLE:
        return PrivilegeType.DELETE_ROLE.ordinal();
      case REVOKE_USER_ROLE:
        return PrivilegeType.REVOKE_USER_ROLE.ordinal();
      case SET_STORAGE_GROUP:
        return PrivilegeType.SET_STORAGE_GROUP.ordinal();
      case CREATE_TIMESERIES:
        return PrivilegeType.CREATE_TIMESERIES.ordinal();
      case DELETE_TIMESERIES:
        return PrivilegeType.DELETE_TIMESERIES.ordinal();
      case QUERY:
      case SELECT:
      case FILTER:
      case GROUPBYTIME:
      case SEQTABLESCAN:
      case TABLESCAN:
      case INDEXQUERY:
      case MERGEQUERY:
      case AGGREGATION:
<<<<<<< HEAD
      case UDAF:
      case UDTF:
=======
      case LAST:
>>>>>>> 3053112a
        return PrivilegeType.READ_TIMESERIES.ordinal();
      case DELETE:
        return PrivilegeType.DELETE_TIMESERIES.ordinal();
      case INSERT:
      case LOADDATA:
      case INDEX:
        return PrivilegeType.INSERT_TIMESERIES.ordinal();
      case UPDATE:
        return PrivilegeType.UPDATE_TIMESERIES.ordinal();
      case LIST_ROLE:
      case LIST_ROLE_USERS:
      case LIST_ROLE_PRIVILEGE:
        return PrivilegeType.LIST_ROLE.ordinal();
      case LIST_USER:
      case LIST_USER_ROLES:
      case LIST_USER_PRIVILEGE:
        return PrivilegeType.LIST_USER.ordinal();
      case CREATE_FUNCTION:
        return PrivilegeType.CREATE_FUNCTION.ordinal();
      case DROP_FUNCTION:
        return PrivilegeType.DROP_FUNCTION.ordinal();
      case AUTHOR:
      case METADATA:
      case BASIC_FUNC:
      case FILEREAD:
      case FROM:
      case FUNC:
      case HASHTABLESCAN:
      case JOIN:
      case LIMIT:
      case MERGEJOIN:
      case NULL:
      case ORDERBY:
      case SFW:
      case UNION:
        logger.error("Illegal operator type authorization : {}", type);
        return -1;
      default:
        return -1;
    }
  }
}<|MERGE_RESOLUTION|>--- conflicted
+++ resolved
@@ -127,12 +127,9 @@
       case INDEXQUERY:
       case MERGEQUERY:
       case AGGREGATION:
-<<<<<<< HEAD
       case UDAF:
       case UDTF:
-=======
       case LAST:
->>>>>>> 3053112a
         return PrivilegeType.READ_TIMESERIES.ordinal();
       case DELETE:
         return PrivilegeType.DELETE_TIMESERIES.ordinal();
