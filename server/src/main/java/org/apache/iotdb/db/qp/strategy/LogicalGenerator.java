--- conflicted
+++ resolved
@@ -163,15 +163,6 @@
 import org.apache.iotdb.db.query.executor.fill.LinearFill;
 import org.apache.iotdb.db.query.executor.fill.PreviousFill;
 import org.apache.iotdb.db.qp.strategy.SqlBaseParser.*;
-<<<<<<< HEAD
-//import org.apache.iotdb.db.query.fill.IFill;
-//import org.apache.iotdb.db.query.fill.LinearFill;
-//import org.apache.iotdb.db.query.fill.PreviousFill;
-=======
-import org.apache.iotdb.db.query.fill.IFill;
-import org.apache.iotdb.db.query.fill.LinearFill;
-import org.apache.iotdb.db.query.fill.PreviousFill;
->>>>>>> 0c5ce7a6
 import org.apache.iotdb.db.trigger.definition.HookID;
 import org.apache.iotdb.tsfile.common.conf.TSFileDescriptor;
 import org.apache.iotdb.tsfile.common.constant.TsFileConstant;
@@ -179,7 +170,6 @@
 import org.apache.iotdb.tsfile.file.metadata.enums.TSDataType;
 import org.apache.iotdb.tsfile.file.metadata.enums.TSEncoding;
 import org.apache.iotdb.tsfile.read.common.Path;
-import org.apache.iotdb.tsfile.read.filter.operator.In;
 import org.apache.iotdb.tsfile.utils.StringContainer;
 
 /**
@@ -1126,27 +1116,11 @@
   @Override
   public void enterAttributeClause(AttributeClauseContext ctx) {
     super.enterAttributeClause(ctx);
-<<<<<<< HEAD
     Map<String, String> attributes = extractMap(ctx.property(), ctx.property(0));
     if (createTimeSeriesOperator != null) {
       createTimeSeriesOperator.setAttributes(attributes);
     } else if (alterTimeSeriesOperator != null) {
       alterTimeSeriesOperator.setAttributesMap(attributes);
-=======
-    List<PropertyContext> attributesList = ctx.property();
-    String value;
-    Map<String, String> attributes = new HashMap<>(attributesList.size());
-    if (ctx.property(0) != null) {
-      for (PropertyContext property : attributesList) {
-        if (property.propertyValue().STRING_LITERAL() != null) {
-          value = removeStringQuote(property.propertyValue().getText());
-        } else {
-          value = property.propertyValue().getText();
-
-        }
-        attributes.put(property.ID().getText(), value);
-      }
->>>>>>> 0c5ce7a6
     }
   }
 
@@ -1164,15 +1138,9 @@
   private Map<String, String> extractMap(List<PropertyContext> property2,
       PropertyContext property3) {
     String value;
-<<<<<<< HEAD
     Map<String, String> tags = new HashMap<>(property2.size());
     if (property3 != null) {
       for (PropertyContext property : property2) {
-=======
-    Map<String, String> tags = new HashMap<>(tagsList.size());
-    if (ctx.property(0) != null) {
-      for (PropertyContext property : tagsList) {
->>>>>>> 0c5ce7a6
         if (property.propertyValue().STRING_LITERAL() != null) {
           value = removeStringQuote(property.propertyValue().getText());
         } else {
