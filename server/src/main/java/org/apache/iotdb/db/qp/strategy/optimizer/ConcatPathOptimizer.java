--- conflicted
+++ resolved
@@ -29,10 +29,6 @@
 import org.apache.iotdb.db.metadata.PartialPath;
 import org.apache.iotdb.db.qp.constant.SQLConstant;
 import org.apache.iotdb.db.qp.logical.Operator;
-<<<<<<< HEAD
-import org.apache.iotdb.db.qp.logical.crud.*;
-import org.apache.iotdb.db.query.udf.core.context.UDFContext;
-=======
 import org.apache.iotdb.db.qp.logical.crud.BasicFunctionOperator;
 import org.apache.iotdb.db.qp.logical.crud.FilterOperator;
 import org.apache.iotdb.db.qp.logical.crud.FromOperator;
@@ -40,7 +36,7 @@
 import org.apache.iotdb.db.qp.logical.crud.QueryOperator;
 import org.apache.iotdb.db.qp.logical.crud.SFWOperator;
 import org.apache.iotdb.db.qp.logical.crud.SelectOperator;
->>>>>>> 3053112a
+import org.apache.iotdb.db.query.udf.core.context.UDFContext;
 import org.apache.iotdb.db.service.IoTDB;
 import org.apache.iotdb.tsfile.utils.Pair;
 import org.slf4j.Logger;
@@ -55,11 +51,7 @@
   private static final String WARNING_NO_SUFFIX_PATHS = "given SFWOperator doesn't have suffix paths, cannot concat seriesPath";
   private static final String WARNING_NO_PREFIX_PATHS = "given SFWOperator doesn't have prefix paths, cannot concat seriesPath";
 
-<<<<<<< HEAD
-=======
-
   @SuppressWarnings("squid:S3776") // Suppress high Cognitive Complexity warning
->>>>>>> 3053112a
   @Override
   public Operator transform(Operator operator, int maxDeduplicatedPathNum)
       throws LogicalOptimizeException, PathNumOverLimitException {
@@ -97,15 +89,8 @@
 
     boolean isAlignByDevice = false;
     if (operator instanceof QueryOperator) {
-<<<<<<< HEAD
       if (!((QueryOperator) operator).isAlignByDevice()
           || ((QueryOperator) operator).isLastQuery()) {
-        concatSelect(prefixPaths, select); // concat and remove star
-=======
-      if (!((QueryOperator) operator).isAlignByDevice() || ((QueryOperator) operator)
-          .isLastQuery()) {
->>>>>>> 3053112a
-
         // concat and remove star
         if (((QueryOperator) operator).hasSlimit()) {
           int seriesLimit = ((QueryOperator) operator).getSeriesLimit();
@@ -185,16 +170,12 @@
    * Extract paths from select&from cql, expand them into complete versions, and reassign them to
    * selectOperator's suffixPathList. Treat aggregations similarly.
    */
-  private void concatSelect(List<PartialPath> fromPaths, SelectOperator selectOperator, int limit, int offset)
-      throws LogicalOptimizeException {
+  @SuppressWarnings("squid:S3776") // Suppress high Cognitive Complexity warning
+  private void concatSelect(List<PartialPath> fromPaths, SelectOperator selectOperator, int limit,
+      int offset) throws LogicalOptimizeException {
     List<PartialPath> suffixPaths = judgeSelectOperator(selectOperator);
-
-<<<<<<< HEAD
-    List<Path> afterConcatPaths = new ArrayList<>(); // null elements are for the UDFs
-
-=======
-    List<PartialPath> allPaths = new ArrayList<>();
->>>>>>> 3053112a
+    List<PartialPath> afterConcatPaths = new ArrayList<>(); // null elements are for the UDFs
+
     List<String> originAggregations = selectOperator.getAggregations();
     List<String> afterConcatAggregations = new ArrayList<>(); // null elements are for the UDFs
 
@@ -203,26 +184,25 @@
 
     for (int i = 0; i < suffixPaths.size(); i++) {
       // selectPath cannot start with ROOT, which is guaranteed by TSParser
-<<<<<<< HEAD
-      Path selectPath = suffixPaths.get(i);
+      PartialPath selectPath = suffixPaths.get(i);
 
       if (selectPath == null) { // udf
         UDFContext originUdf = originUdfList.get(i);
-        List<Path> originUdfSuffixPaths = originUdf.getPaths();
-
-        List<List<Path>> afterConcatUdfPathsList = new ArrayList<>();
-        for (Path originUdfSuffixPath : originUdfSuffixPaths) {
-          List<Path> afterConcatUdfPaths = new ArrayList<>();
-          for (Path fromPath : fromPaths) {
-            afterConcatUdfPaths.add(Path.addPrefixPath(originUdfSuffixPath, fromPath));
+        List<PartialPath> originUdfSuffixPaths = originUdf.getPaths();
+
+        List<List<PartialPath>> afterConcatUdfPathsList = new ArrayList<>();
+        for (PartialPath originUdfSuffixPath : originUdfSuffixPaths) {
+          List<PartialPath> afterConcatUdfPaths = new ArrayList<>();
+          for (PartialPath fromPath : fromPaths) {
+            afterConcatUdfPaths.add(fromPath.concatPath(originUdfSuffixPath));
           }
           afterConcatUdfPathsList.add(afterConcatUdfPaths);
         }
-        List<List<Path>> extendedAfterConcatUdfPathsList = new ArrayList<>();
+        List<List<PartialPath>> extendedAfterConcatUdfPathsList = new ArrayList<>();
         cartesianProduct(afterConcatUdfPathsList, extendedAfterConcatUdfPathsList, 0,
             new ArrayList<>());
 
-        for (List<Path> afterConcatUdfPaths : extendedAfterConcatUdfPathsList) {
+        for (List<PartialPath> afterConcatUdfPaths : extendedAfterConcatUdfPathsList) {
           afterConcatPaths.add(null);
           extendListSafely(originAggregations, i, afterConcatAggregations);
 
@@ -230,8 +210,12 @@
               originUdf.getAttributeKeysInOriginalOrder(), afterConcatUdfPaths));
         }
       } else { // non-udf
-        for (Path fromPath : fromPaths) {
-          afterConcatPaths.add(Path.addPrefixPath(selectPath, fromPath));
+        for (PartialPath fromPath : fromPaths) {
+          PartialPath fullPath = fromPath.concatPath(selectPath);
+          if (selectPath.getTsAlias() != null) {
+            fullPath.setTsAlias(selectPath.getTsAlias());
+          }
+          afterConcatPaths.add(fullPath);
           extendListSafely(originAggregations, i, afterConcatAggregations);
 
           afterConcatUdfList.add(null);
@@ -239,36 +223,16 @@
       }
     }
 
-    removeStarsInPath(afterConcatPaths, afterConcatAggregations, afterConcatUdfList,
-        selectOperator);
-=======
-      PartialPath selectPath = suffixPaths.get(i);
-      for (PartialPath fromPath : fromPaths) {
-        PartialPath fullPath = fromPath.concatPath(selectPath);
-        if (selectPath.getTsAlias() != null) {
-          fullPath.setTsAlias(selectPath.getTsAlias());
-        }
-        allPaths.add(fullPath);
-        extendListSafely(originAggregations, i, afterConcatAggregations);
-      }
-    }
-
-    removeStarsInPath(allPaths, afterConcatAggregations, selectOperator, limit, offset);
->>>>>>> 3053112a
+    removeStarsInPath(afterConcatPaths, afterConcatAggregations, afterConcatUdfList, selectOperator,
+        limit, offset);
   }
 
   /**
-   * Make 'SOFFSET' take effect by trimming the suffixList and aggregations of the
-   * selectOperator.
+   * Make 'SOFFSET' take effect by trimming the suffixList and aggregations of the selectOperator.
    *
-<<<<<<< HEAD
-   * @param seriesLimit  is ensured to be positive integer
-=======
->>>>>>> 3053112a
    * @param seriesOffset is ensured to be non-negative integer
    */
-  private void slimitTrim(SelectOperator select, int seriesOffset)
-      throws LogicalOptimizeException {
+  private void slimitTrim(SelectOperator select, int seriesOffset) throws LogicalOptimizeException {
     List<PartialPath> suffixList = select.getSuffixPaths();
     List<String> aggregations = select.getAggregations();
     int size = suffixList.size();
@@ -285,14 +249,10 @@
           aggregations.subList(seriesOffset, endPosition));
       select.setAggregations(trimedAggregations);
     }
-
-    // trim arrays for udf
-    select.setUdfList(new ArrayList<>(select.getUdfList().subList(seriesOffset, endPosition)));
   }
 
   private FilterOperator concatFilter(List<PartialPath> fromPaths, FilterOperator operator,
-      Set<PartialPath> filterPaths)
-      throws LogicalOptimizeException {
+      Set<PartialPath> filterPaths) throws LogicalOptimizeException {
     if (!operator.isLeaf()) {
       List<FilterOperator> newFilterList = new ArrayList<>();
       for (FilterOperator child : operator.getChildren()) {
@@ -304,7 +264,8 @@
     FunctionOperator functionOperator = (FunctionOperator) operator;
     PartialPath filterPath = functionOperator.getSinglePath();
     // do nothing in the cases of "where time > 5" or "where root.d1.s1 > 5"
-    if (SQLConstant.isReservedPath(filterPath) || filterPath.getFirstNode().startsWith(SQLConstant.ROOT)) {
+    if (SQLConstant.isReservedPath(filterPath) || filterPath.getFirstNode()
+        .startsWith(SQLConstant.ROOT)) {
       filterPaths.add(filterPath);
       return operator;
     }
@@ -328,8 +289,7 @@
   }
 
   private FilterOperator constructBinaryFilterTreeWithAnd(List<PartialPath> noStarPaths,
-      FilterOperator operator)
-      throws LogicalOptimizeException {
+      FilterOperator operator) throws LogicalOptimizeException {
     FilterOperator filterBinaryTree = new FilterOperator(SQLConstant.KW_AND);
     FilterOperator currentNode = filterBinaryTree;
     for (int i = 0; i < noStarPaths.size(); i++) {
@@ -355,7 +315,8 @@
    * @param paths list of paths which may contain stars
    * @return a unique seriesPath list
    */
-  private List<PartialPath> removeStarsInPathWithUnique(List<PartialPath> paths) throws LogicalOptimizeException {
+  private List<PartialPath> removeStarsInPathWithUnique(List<PartialPath> paths)
+      throws LogicalOptimizeException {
     List<PartialPath> retPaths = new ArrayList<>();
     HashSet<PartialPath> pathSet = new HashSet<>();
     try {
@@ -374,64 +335,54 @@
     return retPaths;
   }
 
-<<<<<<< HEAD
-  private void removeStarsInPath(List<Path> afterConcatPaths, List<String> afterConcatAggregations,
-      List<UDFContext> afterConcatUdfList, SelectOperator selectOperator)
-      throws LogicalOptimizeException {
-    List<Path> newSuffixPathList = new ArrayList<>();
-=======
-  private void removeStarsInPath(List<PartialPath> paths, List<String> afterConcatAggregations,
+  @SuppressWarnings("squid:S3776") // Suppress high Cognitive Complexity warning
+  private void removeStarsInPath(List<PartialPath> afterConcatPaths,
+      List<String> afterConcatAggregations, List<UDFContext> afterConcatUdfList,
       SelectOperator selectOperator, int limit, int offset) throws LogicalOptimizeException {
-    List<PartialPath> retPaths = new ArrayList<>();
->>>>>>> 3053112a
+    List<PartialPath> newSuffixPathList = new ArrayList<>();
     List<String> newAggregations = new ArrayList<>();
     List<UDFContext> newUdfList = new ArrayList<>();
 
     for (int i = 0; i < afterConcatPaths.size(); i++) {
       try {
-<<<<<<< HEAD
-        Path afterConcatPath = afterConcatPaths.get(i);
+        PartialPath afterConcatPath = afterConcatPaths.get(i);
         if (afterConcatPath == null) { // udf
           UDFContext originUdf = afterConcatUdfList.get(i);
-          List<Path> originPaths = originUdf.getPaths();
-          List<List<Path>> extendedPaths = new ArrayList<>();
-          for (Path originPath : originPaths) {
-            extendedPaths.add(removeWildcard(originPath.getFullPath()));
-          }
-          List<List<Path>> actualPaths = new ArrayList<>();
+          List<PartialPath> originPaths = originUdf.getPaths();
+          List<List<PartialPath>> extendedPaths = new ArrayList<>();
+          for (PartialPath originPath : originPaths) {
+            Pair<List<PartialPath>, Integer> pair = removeWildcard(originPath, limit, offset);
+            extendedPaths.add(pair.left);
+            offset = offset - pair.right;
+          }
+          List<List<PartialPath>> actualPaths = new ArrayList<>();
           cartesianProduct(extendedPaths, actualPaths, 0, new ArrayList<>());
 
-          for (List<Path> actualPath : actualPaths) {
+          for (List<PartialPath> actualPath : actualPaths) {
             newSuffixPathList.add(null);
             extendListSafely(afterConcatAggregations, i, newAggregations);
 
             newUdfList.add(new UDFContext(originUdf.getName(), originUdf.getAttributes(),
                 originUdf.getAttributeKeysInOriginalOrder(), actualPath));
           }
-
         } else { // non-udf
-          for (Path actualPath : removeWildcard(afterConcatPath.getFullPath())) {
+          Pair<List<PartialPath>, Integer> pair = removeWildcard(afterConcatPath, limit, offset);
+          List<PartialPath> actualPaths = pair.left;
+          offset = offset - pair.right;
+          if (afterConcatPath.getTsAlias() != null) {
+            if (actualPaths.size() == 1) {
+              actualPaths.get(0).setTsAlias(afterConcatPath.getTsAlias());
+            } else if (actualPaths.size() >= 2) {
+              throw new LogicalOptimizeException("alias '" + afterConcatPath.getTsAlias()
+                  + "' can only be matched with one time series");
+            }
+          }
+
+          for (PartialPath actualPath : actualPaths) {
             newSuffixPathList.add(actualPath);
             extendListSafely(afterConcatAggregations, i, newAggregations);
 
             newUdfList.add(null);
-=======
-        Pair<List<PartialPath>, Integer> pair = removeWildcard(paths.get(i), limit, offset);
-        List<PartialPath> actualPaths = pair.left;
-        offset = offset - pair.right;
-        if (paths.get(i).getTsAlias() != null) {
-          if (actualPaths.size() == 1) {
-            actualPaths.get(0).setTsAlias(paths.get(i).getTsAlias());
-          } else if (actualPaths.size() >= 2) {
-            throw new LogicalOptimizeException(
-                "alias '" + paths.get(i).getTsAlias() + "' can only be matched with one time series");
-          }
-        }
-        for (PartialPath actualPath : actualPaths) {
-          retPaths.add(actualPath);
-          if (afterConcatAggregations != null && !afterConcatAggregations.isEmpty()) {
-            newAggregations.add(afterConcatAggregations.get(i));
->>>>>>> 3053112a
           }
         }
       } catch (MetadataException e) {
@@ -444,28 +395,29 @@
     selectOperator.setUdfList(newUdfList);
   }
 
-  protected Pair<List<PartialPath>, Integer> removeWildcard(PartialPath path, int limit, int offset) throws MetadataException {
+  protected Pair<List<PartialPath>, Integer> removeWildcard(PartialPath path, int limit, int offset)
+      throws MetadataException {
     return IoTDB.metaManager.getAllTimeseriesPathWithAlias(path, limit, offset);
   }
 
-  private static void cartesianProduct(List<List<Path>> dimensionValue, List<List<Path>> resultList,
-      int layer, List<Path> currentList) {
+  private static void cartesianProduct(List<List<PartialPath>> dimensionValue,
+      List<List<PartialPath>> resultList, int layer, List<PartialPath> currentList) {
     if (layer < dimensionValue.size() - 1) {
-      if (dimensionValue.get(layer).size() == 0) {
+      if (dimensionValue.get(layer).isEmpty()) {
         cartesianProduct(dimensionValue, resultList, layer + 1, currentList);
       } else {
         for (int i = 0; i < dimensionValue.get(layer).size(); i++) {
-          List<Path> list = new ArrayList<>(currentList);
+          List<PartialPath> list = new ArrayList<>(currentList);
           list.add(dimensionValue.get(layer).get(i));
           cartesianProduct(dimensionValue, resultList, layer + 1, list);
         }
       }
     } else if (layer == dimensionValue.size() - 1) {
-      if (dimensionValue.get(layer).size() == 0) {
+      if (dimensionValue.get(layer).isEmpty()) {
         resultList.add(currentList);
       } else {
         for (int i = 0; i < dimensionValue.get(layer).size(); i++) {
-          List<Path> list = new ArrayList<>(currentList);
+          List<PartialPath> list = new ArrayList<>(currentList);
           list.add(dimensionValue.get(layer).get(i));
           resultList.add(list);
         }
