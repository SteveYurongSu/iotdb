/*
 * Licensed to the Apache Software Foundation (ASF) under one
 * or more contributor license agreements.  See the NOTICE file
 * distributed with this work for additional information
 * regarding copyright ownership.  The ASF licenses this file
 * to you under the Apache License, Version 2.0 (the
 * "License"); you may not use this file except in compliance
 * with the License.  You may obtain a copy of the License at
 *
 *     http://www.apache.org/licenses/LICENSE-2.0
 *
 * Unless required by applicable law or agreed to in writing,
 * software distributed under the License is distributed on an
 * "AS IS" BASIS, WITHOUT WARRANTIES OR CONDITIONS OF ANY
 * KIND, either express or implied.  See the License for the
 * specific language governing permissions and limitations
 * under the License.
 */
package org.apache.iotdb.db.qp.strategy.optimizer;

import java.util.ArrayList;
import java.util.HashSet;
import java.util.List;
import java.util.Set;
import org.apache.iotdb.db.exception.metadata.MetadataException;
import org.apache.iotdb.db.exception.query.LogicalOptimizeException;
import org.apache.iotdb.db.exception.query.PathNumOverLimitException;
import org.apache.iotdb.db.exception.runtime.SQLParserException;
import org.apache.iotdb.db.metadata.PartialPath;
import org.apache.iotdb.db.qp.constant.SQLConstant;
import org.apache.iotdb.db.qp.logical.Operator;
import org.apache.iotdb.db.qp.logical.crud.BasicFunctionOperator;
import org.apache.iotdb.db.qp.logical.crud.FilterOperator;
import org.apache.iotdb.db.qp.logical.crud.FromOperator;
import org.apache.iotdb.db.qp.logical.crud.FunctionOperator;
import org.apache.iotdb.db.qp.logical.crud.QueryOperator;
import org.apache.iotdb.db.qp.logical.crud.SFWOperator;
import org.apache.iotdb.db.qp.logical.crud.SelectOperator;
import org.apache.iotdb.db.query.udf.core.context.UDFContext;
import org.apache.iotdb.db.service.IoTDB;
import org.apache.iotdb.tsfile.utils.Pair;
import org.slf4j.Logger;
import org.slf4j.LoggerFactory;

/**
 * concat paths in select and from clause.
 */
public class ConcatPathOptimizer implements ILogicalOptimizer {

  private static final Logger logger = LoggerFactory.getLogger(ConcatPathOptimizer.class);
  private static final String WARNING_NO_SUFFIX_PATHS = "given SFWOperator doesn't have suffix paths, cannot concat seriesPath";
  private static final String WARNING_NO_PREFIX_PATHS = "given SFWOperator doesn't have prefix paths, cannot concat seriesPath";

  @SuppressWarnings("squid:S3776") // Suppress high Cognitive Complexity warning
  @Override
  public Operator transform(Operator operator, int maxDeduplicatedPathNum)
      throws LogicalOptimizeException, PathNumOverLimitException {
    if (!(operator instanceof SFWOperator)) {
      logger.warn("given operator isn't SFWOperator, cannot concat seriesPath");
      return operator;
    }
    SFWOperator sfwOperator = (SFWOperator) operator;
    FromOperator from = sfwOperator.getFromOperator();
    List<PartialPath> prefixPaths;
    if (from == null) {
      logger.warn(WARNING_NO_PREFIX_PATHS);
      return operator;
    } else {
      prefixPaths = from.getPrefixPaths();
      if (prefixPaths.isEmpty()) {
        logger.warn(WARNING_NO_PREFIX_PATHS);
        return operator;
      }
    }
    SelectOperator select = sfwOperator.getSelectOperator();
    List<PartialPath> initialSuffixPaths;
    if (select == null) {
      logger.warn(WARNING_NO_SUFFIX_PATHS);
      return operator;
    } else {
      initialSuffixPaths = select.getSuffixPaths();
      if (initialSuffixPaths.isEmpty()) {
        logger.warn(WARNING_NO_SUFFIX_PATHS);
        return operator;
      }
    }

    checkAggrOfSelectOperator(select);
    if (((QueryOperator) operator).isGroupByLevel()) {
      checkAggrOfGroupByLevel(select);
    }

    boolean isAlignByDevice = false;
    if (operator instanceof QueryOperator) {
      if (!((QueryOperator) operator).isAlignByDevice()
          || ((QueryOperator) operator).isLastQuery()) {
        // concat paths and remove stars
        int seriesLimit = ((QueryOperator) operator).getSeriesLimit();
        int seriesOffset = ((QueryOperator) operator).getSeriesOffset();
        concatSelect(prefixPaths, select, seriesLimit, seriesOffset, maxDeduplicatedPathNum,
            ((QueryOperator) operator).getIndexType() == null);
      } else {
        isAlignByDevice = true;
        if (((QueryOperator) operator).hasUdf()) {
          throw new LogicalOptimizeException(
              "ALIGN BY DEVICE clause is not supported in UDF queries.");
        }
        for (PartialPath path : initialSuffixPaths) {
          String device = path.getDevice();
          if (!device.isEmpty()) {
            throw new LogicalOptimizeException(
                "The paths of the SELECT clause can only be single level. In other words, "
                    + "the paths of the SELECT clause can only be measurements or STAR, without DOT."
                    + " For more details please refer to the SQL document.");
          }
        }
        // ALIGN_BY_DEVICE leaves the 1) concat, 2) remove star, 3) slimit tasks to the next phase,
        // i.e., PhysicalGenerator.transformQuery
      }
    }

    // concat filter
    FilterOperator filter = sfwOperator.getFilterOperator();
    Set<PartialPath> filterPaths = new HashSet<>();
    if (filter == null) {
      return operator;
    }
    if (!isAlignByDevice) {
      sfwOperator.setFilterOperator(concatFilter(prefixPaths, filter, filterPaths));
    }
    sfwOperator.getFilterOperator().setPathSet(filterPaths);
    // GROUP_BY_DEVICE leaves the concatFilter to PhysicalGenerator to optimize filter without prefix first

    return sfwOperator;
  }

  private List<PartialPath> judgeSelectOperator(SelectOperator selectOperator)
      throws LogicalOptimizeException {
    List<PartialPath> suffixPaths;
    if (selectOperator == null) {
      throw new LogicalOptimizeException(WARNING_NO_SUFFIX_PATHS);
    } else {
      suffixPaths = selectOperator.getSuffixPaths();
      if (suffixPaths.isEmpty()) {
        throw new LogicalOptimizeException(WARNING_NO_SUFFIX_PATHS);
      }
    }
    return suffixPaths;
  }

  private void checkAggrOfSelectOperator(SelectOperator selectOperator)
      throws LogicalOptimizeException {
    if (!selectOperator.getAggregations().isEmpty()
        && selectOperator.getSuffixPaths().size() != selectOperator.getAggregations().size()) {
      throw new LogicalOptimizeException(
          "Common queries and aggregated queries are not allowed to appear at the same time");
    }
  }

  private void checkAggrOfGroupByLevel(SelectOperator selectOperator) throws LogicalOptimizeException {
    if (selectOperator.getAggregations().size() != 1) {
      throw new LogicalOptimizeException(
          "Aggregation function is restricted to one if group by level clause exists");
    }
  }

  private void extendListSafely(List<String> source, int index, List<String> target) {
    if (source != null && !source.isEmpty()) {
      target.add(source.get(index));
    }
  }

  /**
   * Extract paths from select&from cql, expand them into complete versions, and reassign them to
   * selectOperator's suffixPathList. Treat aggregations similarly.
   */
  @SuppressWarnings("squid:S3776") // Suppress high Cognitive Complexity warning
  private void concatSelect(List<PartialPath> fromPaths, SelectOperator selectOperator, int limit,
      int offset, int maxDeduplicatedPathNum, boolean needRemoveStar)
      throws LogicalOptimizeException, PathNumOverLimitException {
    List<PartialPath> suffixPaths = judgeSelectOperator(selectOperator);
    List<PartialPath> afterConcatPaths = new ArrayList<>(); // null elements are for the UDFs

    List<String> originAggregations = selectOperator.getAggregations();
    List<String> afterConcatAggregations = new ArrayList<>(); // null elements are for the UDFs

    List<UDFContext> originUdfList = selectOperator.getUdfList();
    List<UDFContext> afterConcatUdfList = new ArrayList<>();

    for (int i = 0; i < suffixPaths.size(); i++) {
      // selectPath cannot start with ROOT, which is guaranteed by TSParser
      PartialPath selectPath = suffixPaths.get(i);
<<<<<<< HEAD

      if (selectPath == null) { // udf
        UDFContext originUdf = originUdfList.get(i);
        List<PartialPath> originUdfSuffixPaths = originUdf.getPaths();

        List<List<PartialPath>> afterConcatUdfPathsList = new ArrayList<>();
        for (PartialPath originUdfSuffixPath : originUdfSuffixPaths) {
          List<PartialPath> afterConcatUdfPaths = new ArrayList<>();
          for (PartialPath fromPath : fromPaths) {
            afterConcatUdfPaths.add(fromPath.concatPath(originUdfSuffixPath));
          }
          afterConcatUdfPathsList.add(afterConcatUdfPaths);
        }
        List<List<PartialPath>> extendedAfterConcatUdfPathsList = new ArrayList<>();
        cartesianProduct(afterConcatUdfPathsList, extendedAfterConcatUdfPathsList, 0,
            new ArrayList<>());

        for (List<PartialPath> afterConcatUdfPaths : extendedAfterConcatUdfPathsList) {
          afterConcatPaths.add(null);
          extendListSafely(originAggregations, i, afterConcatAggregations);

          afterConcatUdfList.add(new UDFContext(originUdf.getName(), originUdf.getAttributes(),
              originUdf.getAttributeKeysInOriginalOrder(), afterConcatUdfPaths));
        }
      } else { // non-udf
        for (PartialPath fromPath : fromPaths) {
          PartialPath fullPath = fromPath.concatPath(selectPath);
          if (selectPath.getTsAlias() != null) {
            fullPath.setTsAlias(selectPath.getTsAlias());
          }
          afterConcatPaths.add(fullPath);
          extendListSafely(originAggregations, i, afterConcatAggregations);

          afterConcatUdfList.add(null);
=======
      for (PartialPath fromPath : fromPaths) {
        PartialPath fullPath = fromPath.concatPath(selectPath);
        if (selectPath.isTsAliasExists()) {
          fullPath.setTsAlias(selectPath.getTsAlias());
>>>>>>> 6fa424c5
        }
      }
    }

    if (needRemoveStar) {
      removeStarsInPath(afterConcatPaths, afterConcatAggregations, afterConcatUdfList,
          selectOperator, limit, offset, maxDeduplicatedPathNum);
    } else {
      selectOperator.setSuffixPathList(afterConcatPaths);
    }
  }

  private FilterOperator concatFilter(List<PartialPath> fromPaths, FilterOperator operator,
      Set<PartialPath> filterPaths) throws LogicalOptimizeException {
    if (!operator.isLeaf()) {
      List<FilterOperator> newFilterList = new ArrayList<>();
      for (FilterOperator child : operator.getChildren()) {
        newFilterList.add(concatFilter(fromPaths, child, filterPaths));
      }
      operator.setChildren(newFilterList);
      return operator;
    }
    FunctionOperator functionOperator = (FunctionOperator) operator;
    PartialPath filterPath = functionOperator.getSinglePath();
    // do nothing in the cases of "where time > 5" or "where root.d1.s1 > 5"
    if (SQLConstant.isReservedPath(filterPath) || filterPath.getFirstNode()
        .startsWith(SQLConstant.ROOT)) {
      filterPaths.add(filterPath);
      return operator;
    }
    List<PartialPath> concatPaths = new ArrayList<>();
    fromPaths.forEach(fromPath -> concatPaths.add(fromPath.concatPath(filterPath)));
    List<PartialPath> noStarPaths = removeStarsInPathWithUnique(concatPaths);
    filterPaths.addAll(noStarPaths);
    if (noStarPaths.size() == 1) {
      // Transform "select s1 from root.car.* where s1 > 10" to
      // "select s1 from root.car.* where root.car.*.s1 > 10"
      functionOperator.setSinglePath(noStarPaths.get(0));
      return operator;
    } else {
      // Transform "select s1 from root.car.d1, root.car.d2 where s1 > 10" to
      // "select s1 from root.car.d1, root.car.d2 where root.car.d1.s1 > 10 and root.car.d2.s1 > 10"
      // Note that,
      // two fork tree has to be maintained while removing stars in paths for DnfFilterOptimizer
      // requirement.
      return constructBinaryFilterTreeWithAnd(noStarPaths, operator);
    }
  }

  private FilterOperator constructBinaryFilterTreeWithAnd(List<PartialPath> noStarPaths,
      FilterOperator operator) throws LogicalOptimizeException {
    FilterOperator filterBinaryTree = new FilterOperator(SQLConstant.KW_AND);
    FilterOperator currentNode = filterBinaryTree;
    for (int i = 0; i < noStarPaths.size(); i++) {
      if (i > 0 && i < noStarPaths.size() - 1) {
        FilterOperator newInnerNode = new FilterOperator(SQLConstant.KW_AND);
        currentNode.addChildOperator(newInnerNode);
        currentNode = newInnerNode;
      }
      try {
        currentNode.addChildOperator(
            new BasicFunctionOperator(operator.getTokenIntType(), noStarPaths.get(i),
                ((BasicFunctionOperator) operator).getValue()));
      } catch (SQLParserException e) {
        throw new LogicalOptimizeException(e.getMessage());
      }
    }
    return filterBinaryTree;
  }

  /**
   * replace "*" by actual paths.
   *
   * @param paths list of paths which may contain stars
   * @return a unique seriesPath list
   */
  private List<PartialPath> removeStarsInPathWithUnique(List<PartialPath> paths)
      throws LogicalOptimizeException {
    List<PartialPath> retPaths = new ArrayList<>();
    HashSet<PartialPath> pathSet = new HashSet<>();
    try {
      for (PartialPath path : paths) {
        List<PartialPath> all = removeWildcard(path, 0, 0).left;
        for (PartialPath subPath : all) {
          if (!pathSet.contains(subPath)) {
            pathSet.add(subPath);
            retPaths.add(subPath);
          }
        }
      }
    } catch (MetadataException e) {
      throw new LogicalOptimizeException("error when remove star: " + e.getMessage());
    }
    return retPaths;
  }

  @SuppressWarnings("squid:S3776") // Suppress high Cognitive Complexity warning
  private void removeStarsInPath(List<PartialPath> afterConcatPaths,
      List<String> afterConcatAggregations, List<UDFContext> afterConcatUdfList,
      SelectOperator selectOperator, int finalLimit, int finalOffset, int maxDeduplicatedPathNum)
      throws LogicalOptimizeException, PathNumOverLimitException {
    int offset = finalOffset;
    int limit = finalLimit == 0 || maxDeduplicatedPathNum < finalLimit
        ? maxDeduplicatedPathNum + 1 : finalLimit;
    int consumed = 0;

    List<PartialPath> newSuffixPathList = new ArrayList<>();
    List<String> newAggregations = new ArrayList<>();
    List<UDFContext> newUdfList = new ArrayList<>();

    for (int i = 0; i < afterConcatPaths.size(); i++) {
      try {
        PartialPath afterConcatPath = afterConcatPaths.get(i);

<<<<<<< HEAD
        if (afterConcatPath == null) { // udf
          UDFContext originUdf = afterConcatUdfList.get(i);
          List<PartialPath> originPaths = originUdf.getPaths();
          List<List<PartialPath>> extendedPaths = new ArrayList<>();

          for (PartialPath originPath : originPaths) {
            List<PartialPath> actualPaths = removeWildcard(originPath, 0, 0).left;
            checkAndSetTsAlias(actualPaths, originPath);
            extendedPaths.add(actualPaths);
=======
        List<PartialPath> actualPaths = pair.left;
        if (paths.get(i).isTsAliasExists()) {
          if (actualPaths.size() == 1) {
            actualPaths.get(0).setTsAlias(paths.get(i).getTsAlias());
          } else if (actualPaths.size() >= 2) {
            throw new LogicalOptimizeException(
                "alias '" + paths.get(i).getTsAlias()
                    + "' can only be matched with one time series");
>>>>>>> 6fa424c5
          }
          List<List<PartialPath>> actualPaths = new ArrayList<>();
          cartesianProduct(extendedPaths, actualPaths, 0, new ArrayList<>());

          for (List<PartialPath> actualPath : actualPaths) {
            if (offset != 0) {
              --offset;
              continue;
            } else if (limit != 0) {
              --limit;
            } else {
              break;
            }

            newSuffixPathList.add(null);
            extendListSafely(afterConcatAggregations, i, newAggregations);

            newUdfList.add(new UDFContext(originUdf.getName(), originUdf.getAttributes(),
                originUdf.getAttributeKeysInOriginalOrder(), actualPath));
          }
        } else { // non-udf
          Pair<List<PartialPath>, Integer> pair = removeWildcard(afterConcatPath, limit, offset);
          List<PartialPath> actualPaths = pair.left;
          checkAndSetTsAlias(actualPaths, afterConcatPath);

          for (PartialPath actualPath : actualPaths) {
            newSuffixPathList.add(actualPath);
            extendListSafely(afterConcatAggregations, i, newAggregations);

            newUdfList.add(null);
          }

          consumed += pair.right;
          if (offset != 0) {
            int delta = offset - pair.right;
            offset = Math.max(delta, 0);
            if (delta < 0) {
              limit += delta;
            }
          } else {
            limit -= pair.right;
          }
        }

        if (limit == 0) {
          if (maxDeduplicatedPathNum < newSuffixPathList.size()) {
            throw new PathNumOverLimitException(maxDeduplicatedPathNum);
          }
          break;
        }
      } catch (MetadataException e) {
        throw new LogicalOptimizeException("error when remove star: " + e.getMessage());
      }
    }

    if (consumed == 0 ? finalOffset != 0 : newSuffixPathList.isEmpty()) {
      throw new LogicalOptimizeException(String.format(
          "The value of SOFFSET (%d) is equal to or exceeds the number of sequences (%d) that can actually be returned.",
          finalOffset, consumed));
    }
    selectOperator.setSuffixPathList(newSuffixPathList);
    selectOperator.setAggregations(newAggregations);
    selectOperator.setUdfList(newUdfList);
  }

  private Pair<List<PartialPath>, Integer> removeWildcard(PartialPath path, int limit, int offset)
      throws MetadataException {
    return IoTDB.metaManager.getAllTimeseriesPathWithAlias(path, limit, offset);
  }

  private void checkAndSetTsAlias(List<PartialPath> actualPaths, PartialPath originPath)
      throws LogicalOptimizeException {
    if (originPath.getTsAlias() != null) {
      if (actualPaths.size() == 1) {
        actualPaths.get(0).setTsAlias(originPath.getTsAlias());
      } else if (actualPaths.size() >= 2) {
        throw new LogicalOptimizeException("alias '" + originPath.getTsAlias()
            + "' can only be matched with one time series");
      }
    }
  }

  private static void cartesianProduct(List<List<PartialPath>> dimensionValue,
      List<List<PartialPath>> resultList, int layer, List<PartialPath> currentList) {
    if (layer < dimensionValue.size() - 1) {
      if (dimensionValue.get(layer).isEmpty()) {
        cartesianProduct(dimensionValue, resultList, layer + 1, currentList);
      } else {
        for (int i = 0; i < dimensionValue.get(layer).size(); i++) {
          List<PartialPath> list = new ArrayList<>(currentList);
          list.add(dimensionValue.get(layer).get(i));
          cartesianProduct(dimensionValue, resultList, layer + 1, list);
        }
      }
    } else if (layer == dimensionValue.size() - 1) {
      if (dimensionValue.get(layer).isEmpty()) {
        resultList.add(currentList);
      } else {
        for (int i = 0; i < dimensionValue.get(layer).size(); i++) {
          List<PartialPath> list = new ArrayList<>(currentList);
          list.add(dimensionValue.get(layer).get(i));
          resultList.add(list);
        }
      }
    }
  }
}<|MERGE_RESOLUTION|>--- conflicted
+++ resolved
@@ -157,7 +157,8 @@
     }
   }
 
-  private void checkAggrOfGroupByLevel(SelectOperator selectOperator) throws LogicalOptimizeException {
+  private void checkAggrOfGroupByLevel(SelectOperator selectOperator)
+      throws LogicalOptimizeException {
     if (selectOperator.getAggregations().size() != 1) {
       throw new LogicalOptimizeException(
           "Aggregation function is restricted to one if group by level clause exists");
@@ -190,7 +191,6 @@
     for (int i = 0; i < suffixPaths.size(); i++) {
       // selectPath cannot start with ROOT, which is guaranteed by TSParser
       PartialPath selectPath = suffixPaths.get(i);
-<<<<<<< HEAD
 
       if (selectPath == null) { // udf
         UDFContext originUdf = originUdfList.get(i);
@@ -218,19 +218,13 @@
       } else { // non-udf
         for (PartialPath fromPath : fromPaths) {
           PartialPath fullPath = fromPath.concatPath(selectPath);
-          if (selectPath.getTsAlias() != null) {
+          if (selectPath.isTsAliasExists()) {
             fullPath.setTsAlias(selectPath.getTsAlias());
           }
           afterConcatPaths.add(fullPath);
           extendListSafely(originAggregations, i, afterConcatAggregations);
 
           afterConcatUdfList.add(null);
-=======
-      for (PartialPath fromPath : fromPaths) {
-        PartialPath fullPath = fromPath.concatPath(selectPath);
-        if (selectPath.isTsAliasExists()) {
-          fullPath.setTsAlias(selectPath.getTsAlias());
->>>>>>> 6fa424c5
         }
       }
     }
@@ -345,7 +339,6 @@
       try {
         PartialPath afterConcatPath = afterConcatPaths.get(i);
 
-<<<<<<< HEAD
         if (afterConcatPath == null) { // udf
           UDFContext originUdf = afterConcatUdfList.get(i);
           List<PartialPath> originPaths = originUdf.getPaths();
@@ -355,16 +348,6 @@
             List<PartialPath> actualPaths = removeWildcard(originPath, 0, 0).left;
             checkAndSetTsAlias(actualPaths, originPath);
             extendedPaths.add(actualPaths);
-=======
-        List<PartialPath> actualPaths = pair.left;
-        if (paths.get(i).isTsAliasExists()) {
-          if (actualPaths.size() == 1) {
-            actualPaths.get(0).setTsAlias(paths.get(i).getTsAlias());
-          } else if (actualPaths.size() >= 2) {
-            throw new LogicalOptimizeException(
-                "alias '" + paths.get(i).getTsAlias()
-                    + "' can only be matched with one time series");
->>>>>>> 6fa424c5
           }
           List<List<PartialPath>> actualPaths = new ArrayList<>();
           cartesianProduct(extendedPaths, actualPaths, 0, new ArrayList<>());
@@ -437,7 +420,7 @@
 
   private void checkAndSetTsAlias(List<PartialPath> actualPaths, PartialPath originPath)
       throws LogicalOptimizeException {
-    if (originPath.getTsAlias() != null) {
+    if (originPath.isTsAliasExists()) {
       if (actualPaths.size() == 1) {
         actualPaths.get(0).setTsAlias(originPath.getTsAlias());
       } else if (actualPaths.size() >= 2) {
