/*
 * Licensed to the Apache Software Foundation (ASF) under one
 * or more contributor license agreements.  See the NOTICE file
 * distributed with this work for additional information
 * regarding copyright ownership.  The ASF licenses this file
 * to you under the Apache License, Version 2.0 (the
 * "License"); you may not use this file except in compliance
 * with the License.  You may obtain a copy of the License at
 *
 *     http://www.apache.org/licenses/LICENSE-2.0
 *
 * Unless required by applicable law or agreed to in writing,
 * software distributed under the License is distributed on an
 * "AS IS" BASIS, WITHOUT WARRANTIES OR CONDITIONS OF ANY
 * KIND, either express or implied.  See the License for the
 * specific language governing permissions and limitations
 * under the License.
 */
package org.apache.iotdb.db.engine.storagegroup;

import java.io.File;
import java.io.IOException;
import java.util.Collections;
import java.util.List;
import java.util.Map;
import java.util.concurrent.ConcurrentLinkedDeque;
import java.util.concurrent.ExecutionException;
import java.util.concurrent.locks.ReadWriteLock;
import java.util.concurrent.locks.ReentrantReadWriteLock;
import org.apache.iotdb.db.conf.IoTDBConfig;
import org.apache.iotdb.db.conf.IoTDBConstant;
import org.apache.iotdb.db.conf.IoTDBDescriptor;
import org.apache.iotdb.db.conf.adapter.ActiveTimeSeriesCounter;
import org.apache.iotdb.db.conf.adapter.CompressionRatio;
import org.apache.iotdb.db.conf.adapter.IoTDBConfigDynamicAdapter;
import org.apache.iotdb.db.engine.flush.FlushManager;
import org.apache.iotdb.db.engine.flush.MemTableFlushTask;
import org.apache.iotdb.db.engine.flush.NotifyFlushMemTable;
import org.apache.iotdb.db.engine.memtable.IMemTable;
import org.apache.iotdb.db.engine.memtable.MemSeriesLazyMerger;
import org.apache.iotdb.db.engine.modification.Deletion;
import org.apache.iotdb.db.engine.modification.Modification;
import org.apache.iotdb.db.engine.modification.ModificationFile;
import org.apache.iotdb.db.engine.querycontext.ReadOnlyMemChunk;
import org.apache.iotdb.db.engine.storagegroup.StorageGroupProcessor.CloseTsFileCallBack;
import org.apache.iotdb.db.engine.storagegroup.StorageGroupProcessor.UpdateEndTimeCallBack;
import org.apache.iotdb.db.engine.version.VersionController;
import org.apache.iotdb.db.exception.TsFileProcessorException;
import org.apache.iotdb.db.exception.query.QueryProcessException;
import org.apache.iotdb.db.qp.constant.DatetimeUtils;
import org.apache.iotdb.db.qp.physical.crud.BatchInsertPlan;
import org.apache.iotdb.db.qp.physical.crud.InsertPlan;
import org.apache.iotdb.db.query.context.QueryContext;
import org.apache.iotdb.db.rescon.MemTablePool;
import org.apache.iotdb.db.utils.QueryUtils;
import org.apache.iotdb.db.writelog.manager.MultiFileLogNodeManager;
import org.apache.iotdb.db.writelog.node.WriteLogNode;
import org.apache.iotdb.rpc.TSStatusCode;
import org.apache.iotdb.tsfile.file.metadata.ChunkMetaData;
import org.apache.iotdb.tsfile.file.metadata.enums.TSDataType;
import org.apache.iotdb.tsfile.utils.Pair;
import org.apache.iotdb.tsfile.write.schema.Schema;
import org.apache.iotdb.tsfile.write.writer.RestorableTsFileIOWriter;
import org.slf4j.Logger;
import org.slf4j.LoggerFactory;

public class TsFileProcessor {

  private static final Logger logger = LoggerFactory.getLogger(TsFileProcessor.class);
  private final String storageGroupName;
  /**
   * sync this object in query() and asyncTryToFlush()
   */
  private final ConcurrentLinkedDeque<IMemTable> flushingMemTables = new ConcurrentLinkedDeque<>();
  private RestorableTsFileIOWriter writer;
  private Schema schema;
  private TsFileResource tsFileResource;
  // time range index to indicate this processor belongs to which time range
  private long timeRangeId;
  /**
   * Whether the processor is in the queue of the FlushManager or being flushed by a flush thread.
   */
  private volatile boolean managedByFlushManager;
  private ReadWriteLock flushQueryLock = new ReentrantReadWriteLock();
  /**
   * It is set by the StorageGroupProcessor and checked by flush threads. (If shouldClose == true
   * and its flushingMemTables are all flushed, then the flush thread will close this file.)
   */
  private volatile boolean shouldClose;
  private IMemTable workMemTable;
  private VersionController versionController;
  /**
   * this callback is called after the corresponding TsFile is called endFile().
   */
  private CloseTsFileCallBack closeTsFileCallback;
  /**
   * this callback is called before the workMemtable is added into the flushingMemTables.
   */
  private UpdateEndTimeCallBack updateLatestFlushTimeCallback;
  private WriteLogNode logNode;
  private boolean sequence;
  private long totalMemTableSize;

  TsFileProcessor(String storageGroupName, File tsfile, Schema schema,
      VersionController versionController,
      CloseTsFileCallBack closeTsFileCallback,
      UpdateEndTimeCallBack updateLatestFlushTimeCallback, boolean sequence)
      throws IOException {
    this.storageGroupName = storageGroupName;
    this.schema = schema;
    this.tsFileResource = new TsFileResource(tsfile, this);
    this.versionController = versionController;
    this.writer = new RestorableTsFileIOWriter(tsfile);
    this.closeTsFileCallback = closeTsFileCallback;
    this.updateLatestFlushTimeCallback = updateLatestFlushTimeCallback;
    this.sequence = sequence;
    logger.info("create a new tsfile processor {}", tsfile.getAbsolutePath());

    // a file generated by flush has only one historical version, which is itself
    this.tsFileResource
        .setHistoricalVersions(Collections.singleton(versionController.currVersion()));
  }

  public VersionController getVersionController() {
    return versionController;
  }

  public void setVersionController(VersionController versionController) {
    this.versionController = versionController;
  }

  public TsFileProcessor(String storageGroupName, TsFileResource tsFileResource, Schema schema,
      VersionController versionController, CloseTsFileCallBack closeUnsealedTsFileProcessor,
<<<<<<< HEAD
      Supplier updateLatestFlushTimeCallback, boolean sequence, RestorableTsFileIOWriter writer) {
    this.storageGroupName = storageGroupName;
=======
      UpdateEndTimeCallBack updateLatestFlushTimeCallback, boolean sequence, RestorableTsFileIOWriter writer) {
    this.storageGroupName =storageGroupName;
>>>>>>> 4a760ac6
    this.tsFileResource = tsFileResource;
    this.schema = schema;
    this.versionController = versionController;
    this.writer = writer;
    this.closeTsFileCallback = closeUnsealedTsFileProcessor;
    this.updateLatestFlushTimeCallback = updateLatestFlushTimeCallback;
    this.sequence = sequence;
    logger.info("reopen a tsfile processor {}", tsFileResource.getFile());
  }

  /**
   * insert data in an InsertPlan into the workingMemtable.
   *
   * @param insertPlan physical plan of insertion
   * @return succeed or fail
   */
  public boolean insert(InsertPlan insertPlan) throws QueryProcessException {

    if (workMemTable == null) {
      workMemTable = MemTablePool.getInstance().getAvailableMemTable(this);
    }

    // insert insertPlan to the work memtable
    workMemTable.insert(insertPlan);

    if (IoTDBDescriptor.getInstance().getConfig().isEnableWal()) {
      try {
        getLogNode().write(insertPlan);
      } catch (IOException e) {
        logger.error("write WAL failed", e);
        return false;
      }
    }

    // update start time of this memtable
    tsFileResource.updateStartTime(insertPlan.getDeviceId(), insertPlan.getTime());
    //for sequence tsfile, we update the endTime only when the file is prepared to be closed.
    //for unsequence tsfile, we have to update the endTime for each insertion.
    if (!sequence) {
      tsFileResource.updateEndTime(insertPlan.getDeviceId(), insertPlan.getTime());
    }

    return true;
  }

  public boolean insertBatch(BatchInsertPlan batchInsertPlan, int start, int end,
      Integer[] results) throws QueryProcessException {

    if (workMemTable == null) {
      workMemTable = MemTablePool.getInstance().getAvailableMemTable(this);
    }

    // insert insertPlan to the work memtable
    workMemTable.insertBatch(batchInsertPlan, start, end);

    if (IoTDBDescriptor.getInstance().getConfig().isEnableWal()) {
      try {
        batchInsertPlan.setStart(start);
        batchInsertPlan.setEnd(end);
        getLogNode().write(batchInsertPlan);
      } catch (IOException e) {
        logger.error("write WAL failed", e);
<<<<<<< HEAD
        for (int index : indexes) {
          results[index] = TSStatusCode.INTERNAL_SERVER_ERROR.getStatusCode();
=======
        for (int i = start; i < end; i++) {
          results[i] = TSStatusCode.INTERNAL_SERVER_ERROR.getStatusCode();
>>>>>>> 4a760ac6
        }
        return false;
      }
    }

    tsFileResource.updateStartTime(batchInsertPlan.getDeviceId(), batchInsertPlan.getTimes()[start]);

    //for sequence tsfile, we update the endTime only when the file is prepared to be closed.
    //for unsequence tsfile, we have to update the endTime for each insertion.
    if (!sequence) {
      tsFileResource.updateEndTime(batchInsertPlan.getDeviceId(), batchInsertPlan.getTimes()[end - 1]);
    }

    return true;
  }

  /**
   * Delete data which belongs to the timeseries `deviceId.measurementId` and the timestamp of which
   * <= 'timestamp' in the deletion. <br/>
   * <p>
   * Delete data in both working MemTable and flushing MemTables.
   */
  public void deleteDataInMemory(Deletion deletion) {
    flushQueryLock.writeLock().lock();
    try {
      if (workMemTable != null) {
        workMemTable
            .delete(deletion.getDevice(), deletion.getMeasurement(), deletion.getTimestamp());
      }
      // flushing memTables are immutable, only record this deletion in these memTables for query
      for (IMemTable memTable : flushingMemTables) {
        memTable.delete(deletion);
      }
    } finally {
      flushQueryLock.writeLock().unlock();
    }
  }

  public TsFileResource getTsFileResource() {
    return tsFileResource;
  }


  boolean shouldFlush() {
    return workMemTable != null
        && workMemTable.memSize() > getMemtableSizeThresholdBasedOnSeriesNum();
  }

  /**
   * <p>In the dynamic parameter adjustment module{@link IoTDBConfigDynamicAdapter}, it calculated
   * the average size of each metatable{@link IoTDBConfigDynamicAdapter#tryToAdaptParameters()}.
   * However, considering that the number of timeseries between storage groups may vary greatly,
   * it's inappropriate to judge whether to flush the memtable according to the average memtable
   * size. We need to adjust it according to the number of timeseries in a specific storage group.
   */
  private long getMemtableSizeThresholdBasedOnSeriesNum() {
    IoTDBConfig config = IoTDBDescriptor.getInstance().getConfig();
    long memTableSize = (long) (config.getMemtableSizeThreshold() * config.getMaxMemtableNumber()
<<<<<<< HEAD
        / IoTDBConstant.MEMTABLE_NUM_IN_EACH_STORAGE_GROUP * ActiveTimeSeriesCounter.getInstance()
=======
        / IoTDBDescriptor.getInstance().getConfig().getMemtableNumInEachStorageGroup() * ActiveTimeSeriesCounter.getInstance()
>>>>>>> 4a760ac6
        .getActiveRatio(storageGroupName));
    return Math.max(memTableSize, config.getMemtableSizeThreshold());
  }


  public boolean shouldClose() {
    long fileSize = tsFileResource.getFileSize();
    long fileSizeThreshold = IoTDBDescriptor.getInstance().getConfig()
        .getTsFileSizeThreshold();
    return fileSize > fileSizeThreshold;
  }

  void syncClose() {
    logger.info("Sync close file: {}, will firstly async close it",
        tsFileResource.getFile().getAbsolutePath());
    if (shouldClose) {
      return;
    }
    synchronized (flushingMemTables) {
      try {
        asyncClose();
        flushingMemTables.wait();
      } catch (InterruptedException e) {
        logger.error("wait close interrupted", e);
        Thread.currentThread().interrupt();
      }
    }
    logger.info("File {} is closed synchronously", tsFileResource.getFile().getAbsolutePath());
  }


  void asyncClose() {
    flushQueryLock.writeLock().lock();
    try {
      logger.info("Async close the file: {}", tsFileResource.getFile().getAbsolutePath());
      if (shouldClose) {
        return;
      }
      shouldClose = true;
      tsFileResource.setCloseFlag();
      // when a flush thread serves this TsFileProcessor (because the processor is submitted by
      // registerTsFileProcessor()), the thread will seal the corresponding TsFile and
      // execute other cleanup works if (shouldClose == true and flushingMemTables is empty).

      // To ensure there must be a flush thread serving this processor after the field `shouldClose`
      // is set true, we need to generate a NotifyFlushMemTable as a signal task and submit it to
      // the FlushManager.
      IMemTable tmpMemTable = workMemTable == null ? new NotifyFlushMemTable() : workMemTable;
      if (logger.isDebugEnabled()) {
        if (tmpMemTable.isSignalMemTable()) {
          logger.debug(
              "storage group {} add a signal memtable into flushing memtable list when async close",
              storageGroupName);
        } else {
          logger
              .debug("storage group {} async flush a memtable when async close", storageGroupName);
        }
      }
      try {
        addAMemtableIntoFlushingList(tmpMemTable);
      } catch (IOException e) {
        logger.error("async close failed, because", e);
      }
    } finally {
      flushQueryLock.writeLock().unlock();
    }
  }

  /**
   * TODO if the flushing thread is too fast, the tmpMemTable.wait() may never wakeup
   */
  public void syncFlush() throws IOException {
    IMemTable tmpMemTable;
    flushQueryLock.writeLock().lock();
    try {
      tmpMemTable = workMemTable == null ? new NotifyFlushMemTable() : workMemTable;
      if (tmpMemTable.isSignalMemTable()) {
        logger.debug("add a signal memtable into flushing memtable list when sync flush");
      }
      addAMemtableIntoFlushingList(tmpMemTable);
    } finally {
      flushQueryLock.writeLock().unlock();
    }

    synchronized (tmpMemTable) {
      try {
        long startWait = System.currentTimeMillis();
        while (true) {
          tmpMemTable.wait(1000);

          flushQueryLock.readLock().lock();
          try {
            if (!flushingMemTables.contains(tmpMemTable)) {
              break;
            }
          } finally {
            flushQueryLock.readLock().unlock();
          }

          if ((System.currentTimeMillis() - startWait) > 60_000) {
            logger.warn("has waited for synced flushing a memtable in {} for 60 seconds.",
                this.tsFileResource.getFile().getAbsolutePath());
            startWait = System.currentTimeMillis();
          }
        }
      } catch (InterruptedException e) {
        logger.error("wait flush finished meets error", e);
        Thread.currentThread().interrupt();
      }
    }
  }

  /**
   * put the working memtable into flushing list and set the working memtable to null
   */
  public void asyncFlush() {
    flushQueryLock.writeLock().lock();
    try {
      if (workMemTable == null) {
        return;
      }

      addAMemtableIntoFlushingList(workMemTable);

    } catch (IOException e) {
      logger.error("WAL notify start flush failed", e);
    } finally {
      flushQueryLock.writeLock().unlock();
    }
  }

  /**
   * this method calls updateLatestFlushTimeCallback and move the given memtable into the flushing
   * queue, set the current working memtable as null and then register the tsfileProcessor into the
   * flushManager again.
   */
  private void addAMemtableIntoFlushingList(IMemTable tobeFlushed) throws IOException {
    updateLatestFlushTimeCallback.call(this);
    flushingMemTables.addLast(tobeFlushed);
    long cur = versionController.nextVersion();
    tobeFlushed.setVersion(cur);
    if (IoTDBDescriptor.getInstance().getConfig().isEnableWal()) {
      getLogNode().notifyStartFlush();
    }
    if (!tobeFlushed.isSignalMemTable()) {
      totalMemTableSize += tobeFlushed.memSize();
    }
    workMemTable = null;
    FlushManager.getInstance().registerTsFileProcessor(this);
  }


  /**
   * put back the memtable to MemTablePool and make metadata in writer visible
   */
  private void releaseFlushedMemTable(IMemTable memTable) {
    flushQueryLock.writeLock().lock();
    try {
      writer.makeMetadataVisible();
      flushingMemTables.remove(memTable);
      memTable.release();
      MemTablePool.getInstance().putBack(memTable, storageGroupName);
      logger.debug("storage group {} flush finished, remove a memtable from flushing list, "
          + "flushing memtable list size: {}", storageGroupName, flushingMemTables.size());
    } finally {
      flushQueryLock.writeLock().unlock();
    }
  }

  /**
   * Take the first MemTable from the flushingMemTables and flush it. Called by a flush thread of
   * the flush manager pool
   */
  public void flushOneMemTable() {
    IMemTable memTableToFlush;
    memTableToFlush = flushingMemTables.getFirst();

    logger.info("storage group {} starts to flush a memtable in a flush thread", storageGroupName);

    // signal memtable only may appear when calling asyncClose()
    if (!memTableToFlush.isSignalMemTable()) {
      MemTableFlushTask flushTask = new MemTableFlushTask(memTableToFlush, schema, writer,
          storageGroupName);
      try {
        writer.mark();
        flushTask.syncFlushMemTable();
      } catch (ExecutionException | InterruptedException | IOException e) {
        logger.error("meet error when flushing a memtable, change system mode to read-only", e);
        IoTDBDescriptor.getInstance().getConfig().setReadOnly(true);
        try {
          logger.error("IOTask meets error, truncate the corrupted data", e);
          writer.reset();
        } catch (IOException e1) {
          logger.error("Truncate corrupted data meets error", e1);
        }
        Thread.currentThread().interrupt();
      }

      if (IoTDBDescriptor.getInstance().getConfig().isEnableWal()) {
        getLogNode().notifyEndFlush();
      }
    }

    releaseFlushedMemTable(memTableToFlush);

    // for sync flush
    synchronized (memTableToFlush) {
      memTableToFlush.notifyAll();
    }

    if (shouldClose && flushingMemTables.isEmpty()) {
      try {
        writer.mark();
        try {
          double compressionRatio = ((double) totalMemTableSize) / writer.getPos();
          logger.debug("totalMemTableSize: {}, writer.getPos(): {}", totalMemTableSize,
              writer.getPos());
          if (compressionRatio == 0) {
            logger.error("compressionRatio = 0, please check the log.");
          }
          CompressionRatio.getInstance().updateRatio(compressionRatio);
        } catch (IOException e) {
          logger.error("update compression ratio failed", e);
        }
        endFile();
      } catch (IOException | TsFileProcessorException e) {
        logger.error("meet error when flush FileMetadata to {}, change system mode to read-only",
            tsFileResource.getFile().getAbsolutePath());
        IoTDBDescriptor.getInstance().getConfig().setReadOnly(true);
        try {
          writer.reset();
        } catch (IOException e1) {
          logger.error("truncate corrupted data meets error", e1);
        }
        logger.error("marking or ending file meet error", e);
      }

      // for sync close
      synchronized (flushingMemTables) {
        flushingMemTables.notifyAll();
      }
    }
  }

  private void endFile() throws IOException, TsFileProcessorException {
    long closeStartTime = System.currentTimeMillis();

    tsFileResource.serialize();
    writer.endFile(schema);
    tsFileResource.cleanCloseFlag();

    // remove this processor from Closing list in StorageGroupProcessor,
    // mark the TsFileResource closed, no need writer anymore
    closeTsFileCallback.call(this);

    writer = null;

    if (logger.isInfoEnabled()) {
      long closeEndTime = System.currentTimeMillis();
      logger.info("Storage group {} close the file {}, start time is {}, end time is {}, "
              + "time consumption of flushing metadata is {}ms",
          storageGroupName, tsFileResource.getFile().getAbsoluteFile(),
          DatetimeUtils.convertMillsecondToZonedDateTime(closeStartTime),
          DatetimeUtils.convertMillsecondToZonedDateTime(closeEndTime),
          closeEndTime - closeStartTime);
    }
  }


  public boolean isManagedByFlushManager() {
    return managedByFlushManager;
  }

  public void setManagedByFlushManager(boolean managedByFlushManager) {
    this.managedByFlushManager = managedByFlushManager;
  }

  WriteLogNode getLogNode() {
    if (logNode == null) {
      logNode = MultiFileLogNodeManager.getInstance()
          .getNode(storageGroupName + "-" + tsFileResource.getFile().getName());
    }
    return logNode;
  }

  public void close() throws TsFileProcessorException {
    try {
      //when closing resource file, its corresponding mod file is also closed.
      tsFileResource.close();
      MultiFileLogNodeManager.getInstance()
          .deleteNode(storageGroupName + "-" + tsFileResource.getFile().getName());
    } catch (IOException e) {
      throw new TsFileProcessorException(e);
    }
  }

  public int getFlushingMemTableSize() {
    return flushingMemTables.size();
  }

  public long getWorkMemTableMemory() {
    return workMemTable.memSize();
  }

  RestorableTsFileIOWriter getWriter() {
    return writer;
  }

  public String getStorageGroupName() {
    return storageGroupName;
  }

  /**
   * get the chunk(s) in the memtable (one from work memtable and the other ones in flushing
   * memtables and then compact them into one TimeValuePairSorter). Then get the related
   * ChunkMetadata of data on disk.
   *
   * @param deviceId      device id
   * @param measurementId sensor id
   * @param dataType      data type
   * @return left: the chunk data in memory; right: the chunkMetadatas of data on disk
   */
  public Pair<ReadOnlyMemChunk, List<ChunkMetaData>> query(String deviceId,
      String measurementId, TSDataType dataType, Map<String, String> props, QueryContext context) {
    flushQueryLock.readLock().lock();
    try {
      MemSeriesLazyMerger memSeriesLazyMerger = new MemSeriesLazyMerger();
      for (IMemTable flushingMemTable : flushingMemTables) {
        if (flushingMemTable.isSignalMemTable()) {
          continue;
        }
        ReadOnlyMemChunk memChunk = flushingMemTable
            .query(deviceId, measurementId, dataType, props, context.getQueryTimeLowerBound());
        if (memChunk != null) {
          memSeriesLazyMerger.addMemSeries(memChunk);
        }
      }
      if (workMemTable != null) {
        ReadOnlyMemChunk memChunk = workMemTable.query(deviceId, measurementId, dataType, props,
            context.getQueryTimeLowerBound());
        if (memChunk != null) {
          memSeriesLazyMerger.addMemSeries(memChunk);
        }
      }
      // memSeriesLazyMerger has handled the props,
      // so we do not need to handle it again in the following readOnlyMemChunk
      ReadOnlyMemChunk timeValuePairSorter = new ReadOnlyMemChunk(measurementId, dataType,
          memSeriesLazyMerger, Collections.emptyMap());

      ModificationFile modificationFile = tsFileResource.getModFile();
      List<Modification> modifications = context.getPathModifications(modificationFile,
          deviceId + IoTDBConstant.PATH_SEPARATOR + measurementId);

      List<ChunkMetaData> chunkMetaDataList = writer
          .getVisibleMetadataList(deviceId, measurementId, dataType);
      QueryUtils.modifyChunkMetaData(chunkMetaDataList,
          modifications);

      chunkMetaDataList.removeIf(context::chunkNotSatisfy);

      return new Pair<>(timeValuePairSorter, chunkMetaDataList);
    } finally {
      flushQueryLock.readLock().unlock();
    }
  }

  public long getTimeRangeId() {
    return timeRangeId;
  }

  public void setTimeRangeId(long timeRangeId) {
    this.timeRangeId = timeRangeId;
  }
}<|MERGE_RESOLUTION|>--- conflicted
+++ resolved
@@ -131,13 +131,8 @@
 
   public TsFileProcessor(String storageGroupName, TsFileResource tsFileResource, Schema schema,
       VersionController versionController, CloseTsFileCallBack closeUnsealedTsFileProcessor,
-<<<<<<< HEAD
-      Supplier updateLatestFlushTimeCallback, boolean sequence, RestorableTsFileIOWriter writer) {
-    this.storageGroupName = storageGroupName;
-=======
       UpdateEndTimeCallBack updateLatestFlushTimeCallback, boolean sequence, RestorableTsFileIOWriter writer) {
     this.storageGroupName =storageGroupName;
->>>>>>> 4a760ac6
     this.tsFileResource = tsFileResource;
     this.schema = schema;
     this.versionController = versionController;
@@ -200,13 +195,8 @@
         getLogNode().write(batchInsertPlan);
       } catch (IOException e) {
         logger.error("write WAL failed", e);
-<<<<<<< HEAD
-        for (int index : indexes) {
-          results[index] = TSStatusCode.INTERNAL_SERVER_ERROR.getStatusCode();
-=======
         for (int i = start; i < end; i++) {
           results[i] = TSStatusCode.INTERNAL_SERVER_ERROR.getStatusCode();
->>>>>>> 4a760ac6
         }
         return false;
       }
@@ -265,11 +255,8 @@
   private long getMemtableSizeThresholdBasedOnSeriesNum() {
     IoTDBConfig config = IoTDBDescriptor.getInstance().getConfig();
     long memTableSize = (long) (config.getMemtableSizeThreshold() * config.getMaxMemtableNumber()
-<<<<<<< HEAD
-        / IoTDBConstant.MEMTABLE_NUM_IN_EACH_STORAGE_GROUP * ActiveTimeSeriesCounter.getInstance()
-=======
-        / IoTDBDescriptor.getInstance().getConfig().getMemtableNumInEachStorageGroup() * ActiveTimeSeriesCounter.getInstance()
->>>>>>> 4a760ac6
+        / IoTDBDescriptor.getInstance().getConfig().getMemtableNumInEachStorageGroup()
+        * ActiveTimeSeriesCounter.getInstance()
         .getActiveRatio(storageGroupName));
     return Math.max(memTableSize, config.getMemtableSizeThreshold());
   }
