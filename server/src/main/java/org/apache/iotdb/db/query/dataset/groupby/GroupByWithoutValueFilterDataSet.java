/*
 * Licensed to the Apache Software Foundation (ASF) under one
 * or more contributor license agreements.  See the NOTICE file
 * distributed with this work for additional information
 * regarding copyright ownership.  The ASF licenses this file
 * to you under the Apache License, Version 2.0 (the
 * "License"); you may not use this file except in compliance
 * with the License.  You may obtain a copy of the License at
 *
 *     http://www.apache.org/licenses/LICENSE-2.0
 *
 * Unless required by applicable law or agreed to in writing,
 * software distributed under the License is distributed on an
 * "AS IS" BASIS, WITHOUT WARRANTIES OR CONDITIONS OF ANY
 * KIND, either express or implied.  See the License for the
 * specific language governing permissions and limitations
 * under the License.
 */

package org.apache.iotdb.db.query.dataset.groupby;

import org.apache.iotdb.db.engine.querycontext.QueryDataSource;
import org.apache.iotdb.db.exception.StorageEngineException;
import org.apache.iotdb.db.exception.metadata.MetadataException;
import org.apache.iotdb.db.exception.query.QueryProcessException;
import org.apache.iotdb.db.qp.physical.crud.GroupByPlan;
import org.apache.iotdb.db.query.aggregation.AggreResultData;
import org.apache.iotdb.db.query.aggregation.AggregateFunction;
import org.apache.iotdb.db.query.context.QueryContext;
import org.apache.iotdb.db.query.control.QueryResourceManager;
import org.apache.iotdb.db.query.reader.IPointReader;
import org.apache.iotdb.db.query.reader.resourceRelated.OldUnseqResourceMergeReader;
import org.apache.iotdb.db.query.reader.resourceRelated.SeqResourceIterateReader;
import org.apache.iotdb.tsfile.file.header.PageHeader;
import org.apache.iotdb.tsfile.file.metadata.enums.TSDataType;
import org.apache.iotdb.tsfile.read.common.*;
import org.apache.iotdb.tsfile.read.expression.IExpression;
import org.apache.iotdb.tsfile.read.expression.impl.GlobalTimeExpression;
import org.apache.iotdb.tsfile.read.filter.basic.Filter;
import org.apache.iotdb.tsfile.read.reader.IAggregateReader;

import java.io.IOException;
import java.util.ArrayList;
import java.util.List;

public class GroupByWithoutValueFilterDataSet extends GroupByEngineDataSet {

  private List<IPointReader> unSequenceReaderList;
  private List<IAggregateReader> sequenceReaderList;
  private List<BatchData> batchDataList;
  private List<Boolean> hasCachedSequenceDataList;
  private Filter timeFilter;

  /**
   * constructor.
   */
<<<<<<< HEAD
  public GroupByWithoutValueFilterDataSet(long queryId, List<Path> paths, long unit,
                                          long slidingStep, long startTime, long endTime) {
    super(queryId, paths, unit, slidingStep, startTime, endTime);
=======
  public GroupByWithoutValueFilterDataSet(QueryContext context, GroupByPlan groupByPlan)
      throws PathException, IOException, StorageEngineException {
    super(context, groupByPlan);
>>>>>>> 22001156

    this.unSequenceReaderList = new ArrayList<>();
    this.sequenceReaderList = new ArrayList<>();
    this.timeFilter = null;
    this.hasCachedSequenceDataList = new ArrayList<>();
    this.batchDataList = new ArrayList<>();
    for (int i = 0; i < paths.size(); i++) {
      hasCachedSequenceDataList.add(false);
      batchDataList.add(null);
    }
    initGroupBy(context, groupByPlan);
  }

  /**
   * init reader and aggregate function.
   */
<<<<<<< HEAD
  public void initGroupBy(QueryContext context, List<String> aggres, IExpression expression)
      throws StorageEngineException, MetadataException, IOException {
    initAggreFuction(aggres);
=======
  private void initGroupBy(QueryContext context, GroupByPlan groupByPlan)
      throws StorageEngineException, IOException, PathException {
    IExpression expression = groupByPlan.getExpression();
    initAggreFuction(groupByPlan);
>>>>>>> 22001156
    // init reader
    if (expression != null) {
      timeFilter = ((GlobalTimeExpression) expression).getFilter();
    }
    for (Path path : paths) {
      QueryDataSource queryDataSource = QueryResourceManager.getInstance()
          .getQueryDataSource(path, context);
      timeFilter = queryDataSource.updateTimeFilter(timeFilter);

      // sequence reader for sealed tsfile, unsealed tsfile, memory
      IAggregateReader seqResourceIterateReader = new SeqResourceIterateReader(
          queryDataSource.getSeriesPath(), queryDataSource.getSeqResources(), timeFilter, context,
          false);

      // unseq reader for all chunk groups in unSeqFile, memory
      IPointReader unseqResourceMergeReader = new OldUnseqResourceMergeReader(
          queryDataSource.getSeriesPath(), queryDataSource.getUnseqResources(), context,
          timeFilter);

      sequenceReaderList.add(seqResourceIterateReader);
      unSequenceReaderList.add(unseqResourceMergeReader);
    }

  }

  @Override
  protected RowRecord nextWithoutConstraint() throws IOException {
    if (!hasCachedTimeInterval) {
      throw new IOException("need to call hasNext() before calling next() "
          + "in GroupByWithoutValueFilterDataSet.");
    }
    hasCachedTimeInterval = false;
    RowRecord record = new RowRecord(startTime);
    for (int i = 0; i < functions.size(); i++) {
      AggreResultData res;
      try {
        res = nextSeries(i);
      } catch (QueryProcessException e) {
        throw new IOException(e);
      }
      if (res == null) {
        record.addField(new Field(null));
      } else {
        record.addField(getField(res));
      }
    }
    return record;
  }

  /**
   * calculate the group by result of the series indexed by idx.
   *
   * @param idx series id
   */
  private AggreResultData nextSeries(int idx) throws IOException, QueryProcessException {
    IPointReader unsequenceReader = unSequenceReaderList.get(idx);
    IAggregateReader sequenceReader = sequenceReaderList.get(idx);
    AggregateFunction function = functions.get(idx);
    function.init();

    // skip the points with timestamp less than startTime
    skipBeforeStartTimeData(idx, sequenceReader, unsequenceReader);

    // cal group by in batch data
    boolean finishCheckSequenceData = calGroupByInBatchData(idx, function, unsequenceReader);
    if (finishCheckSequenceData) {
      // check unsequence data
      function.calculateValueFromUnsequenceReader(unsequenceReader, endTime);
      return function.getResult().deepCopy();
    }

    // continue checking sequence data
    while (sequenceReader.hasNextBatch()) {
      PageHeader pageHeader = sequenceReader.nextPageHeader();

      // memory data
      if (pageHeader == null) {
        batchDataList.set(idx, sequenceReader.nextBatch());
        hasCachedSequenceDataList.set(idx, true);
        finishCheckSequenceData = calGroupByInBatchData(idx, function, unsequenceReader);
      } else {
        // page data
        long minTime = pageHeader.getStartTime();
        long maxTime = pageHeader.getEndTime();
        // no point in sequence data with a timestamp less than endTime
        if (minTime >= endTime) {
          finishCheckSequenceData = true;
        } else if (canUseHeader(minTime, maxTime, unsequenceReader, function)) {
          // cal using page header
          function.calculateValueFromPageHeader(pageHeader);
          sequenceReader.skipPageData();
        } else {
          // cal using page data
          batchDataList.set(idx, sequenceReader.nextBatch());
          hasCachedSequenceDataList.set(idx, true);
          finishCheckSequenceData = calGroupByInBatchData(idx, function, unsequenceReader);
        }

        if (finishCheckSequenceData) {
          break;
        }
      }
    }
    // cal using unsequence data
    function.calculateValueFromUnsequenceReader(unsequenceReader, endTime);
    return function.getResult().deepCopy();
  }

  /**
   * calculate groupBy's result in batch data.
   *
   * @param idx              series index
   * @param function         aggregate function of the series
   * @param unsequenceReader unsequence reader of the series
   * @return if all sequential data been computed
   */
  private boolean calGroupByInBatchData(int idx, AggregateFunction function,
      IPointReader unsequenceReader)
      throws IOException, QueryProcessException {
    BatchData batchData = batchDataList.get(idx);
    boolean hasCachedSequenceData = hasCachedSequenceDataList.get(idx);
    boolean finishCheckSequenceData = false;
    // there was unprocessed data in last batch
    if (hasCachedSequenceData && batchData.hasCurrent()) {
      function.calculateValueFromPageData(batchData, unsequenceReader, endTime);
    }

    if (hasCachedSequenceData && batchData.hasCurrent()) {
      finishCheckSequenceData = true;
    } else {
      hasCachedSequenceData = false;
    }
    batchDataList.set(idx, batchData);
    hasCachedSequenceDataList.set(idx, hasCachedSequenceData);
    return finishCheckSequenceData;
  }

  /**
   * skip the points with timestamp less than startTime.
   *
   * @param idx              the index of series
   * @param sequenceReader   sequence Reader
   * @param unsequenceReader unsequence Reader
   * @throws IOException exception when reading file
   */
  private void skipBeforeStartTimeData(int idx, IAggregateReader sequenceReader,
      IPointReader unsequenceReader)
      throws IOException {

    // skip the unsequenceReader points with timestamp less than startTime
    skipPointInUnsequenceData(unsequenceReader);

    // skip the cached batch data points with timestamp less than startTime
    if (skipPointInBatchData(idx)) {
      return;
    }

    // skip the points in sequenceReader data whose timestamp are less than startTime
    while (sequenceReader.hasNextBatch()) {
      PageHeader pageHeader = sequenceReader.nextPageHeader();
      // memory data
      if (pageHeader == null) {
        batchDataList.set(idx, sequenceReader.nextBatch());
        hasCachedSequenceDataList.set(idx, true);
        if (skipPointInBatchData(idx)) {
          return;
        }
      } else {
        // page data

        // timestamps of all points in the page are less than startTime
        if (pageHeader.getEndTime() < startTime) {
          sequenceReader.skipPageData();
          continue;
        } else if (pageHeader.getStartTime() >= startTime) {
          // timestamps of all points in the page are greater or equal to startTime, needn't to skip
          return;
        }
        // the page has overlap with startTime
        batchDataList.set(idx, sequenceReader.nextBatch());
        hasCachedSequenceDataList.set(idx, true);
        if (skipPointInBatchData(idx)) {
          return;
        }
      }
    }
  }

  /**
   * skip points in unsequence reader whose timestamp is less than startTime.
   *
   * @param unsequenceReader unsequence reader
   */
  private void skipPointInUnsequenceData(IPointReader unsequenceReader) throws IOException {
    while (unsequenceReader.hasNext() && unsequenceReader.current().getTimestamp() < startTime) {
      unsequenceReader.next();
    }
  }

  /**
   * skip points in batch data whose timestamp is less than startTime.
   *
   * @param idx series index
   * @return whether has next in batch data
   */
  private boolean skipPointInBatchData(int idx) {
    BatchData batchData = batchDataList.get(idx);
    boolean hasCachedSequenceData = hasCachedSequenceDataList.get(idx);
    if (!hasCachedSequenceData) {
      return false;
    }

    // skip the cached batch data points with timestamp less than startTime
    while (batchData.hasCurrent() && batchData.currentTime() < startTime) {
      batchData.next();
    }
    batchDataList.set(idx, batchData);
    if (batchData.hasCurrent()) {
      return true;
    } else {
      hasCachedSequenceDataList.set(idx, false);
      return false;
    }
  }

  private boolean canUseHeader(long minTime, long maxTime, IPointReader unSequenceReader,
      AggregateFunction function)
      throws IOException, QueryProcessException {
    if (timeFilter != null && !timeFilter.containStartEndTime(minTime, maxTime)) {
      return false;
    }

    TimeRange range = new TimeRange(startTime, endTime - 1);
    if (!range.contains(new TimeRange(minTime, maxTime))) {
      return false;
    }

    // cal unsequence data with timestamps between pages.
    function.calculateValueFromUnsequenceReader(unSequenceReader, minTime);

    return !(unSequenceReader.hasNext() && unSequenceReader.current().getTimestamp() <= maxTime);
  }
}<|MERGE_RESOLUTION|>--- conflicted
+++ resolved
@@ -32,7 +32,6 @@
 import org.apache.iotdb.db.query.reader.resourceRelated.OldUnseqResourceMergeReader;
 import org.apache.iotdb.db.query.reader.resourceRelated.SeqResourceIterateReader;
 import org.apache.iotdb.tsfile.file.header.PageHeader;
-import org.apache.iotdb.tsfile.file.metadata.enums.TSDataType;
 import org.apache.iotdb.tsfile.read.common.*;
 import org.apache.iotdb.tsfile.read.expression.IExpression;
 import org.apache.iotdb.tsfile.read.expression.impl.GlobalTimeExpression;
@@ -54,15 +53,9 @@
   /**
    * constructor.
    */
-<<<<<<< HEAD
-  public GroupByWithoutValueFilterDataSet(long queryId, List<Path> paths, long unit,
-                                          long slidingStep, long startTime, long endTime) {
-    super(queryId, paths, unit, slidingStep, startTime, endTime);
-=======
   public GroupByWithoutValueFilterDataSet(QueryContext context, GroupByPlan groupByPlan)
-      throws PathException, IOException, StorageEngineException {
+      throws MetadataException, IOException, StorageEngineException {
     super(context, groupByPlan);
->>>>>>> 22001156
 
     this.unSequenceReaderList = new ArrayList<>();
     this.sequenceReaderList = new ArrayList<>();
@@ -79,16 +72,10 @@
   /**
    * init reader and aggregate function.
    */
-<<<<<<< HEAD
-  public void initGroupBy(QueryContext context, List<String> aggres, IExpression expression)
-      throws StorageEngineException, MetadataException, IOException {
-    initAggreFuction(aggres);
-=======
   private void initGroupBy(QueryContext context, GroupByPlan groupByPlan)
-      throws StorageEngineException, IOException, PathException {
+      throws StorageEngineException, IOException, MetadataException {
     IExpression expression = groupByPlan.getExpression();
     initAggreFuction(groupByPlan);
->>>>>>> 22001156
     // init reader
     if (expression != null) {
       timeFilter = ((GlobalTimeExpression) expression).getFilter();
