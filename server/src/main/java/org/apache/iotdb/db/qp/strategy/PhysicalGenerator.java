--- conflicted
+++ resolved
@@ -46,21 +46,15 @@
 import org.apache.iotdb.db.qp.logical.sys.AlterTimeSeriesOperator;
 import org.apache.iotdb.db.qp.logical.sys.AuthorOperator;
 import org.apache.iotdb.db.qp.logical.sys.CountOperator;
-<<<<<<< HEAD
 import org.apache.iotdb.db.qp.logical.sys.CreateFunctionOperator;
-=======
 import org.apache.iotdb.db.qp.logical.sys.CreateIndexOperator;
->>>>>>> e088c11e
 import org.apache.iotdb.db.qp.logical.sys.CreateTimeSeriesOperator;
 import org.apache.iotdb.db.qp.logical.sys.DataAuthOperator;
 import org.apache.iotdb.db.qp.logical.sys.DeletePartitionOperator;
 import org.apache.iotdb.db.qp.logical.sys.DeleteStorageGroupOperator;
 import org.apache.iotdb.db.qp.logical.sys.DeleteTimeSeriesOperator;
-<<<<<<< HEAD
 import org.apache.iotdb.db.qp.logical.sys.DropFunctionOperator;
-=======
 import org.apache.iotdb.db.qp.logical.sys.DropIndexOperator;
->>>>>>> e088c11e
 import org.apache.iotdb.db.qp.logical.sys.FlushOperator;
 import org.apache.iotdb.db.qp.logical.sys.LoadConfigurationOperator;
 import org.apache.iotdb.db.qp.logical.sys.LoadConfigurationOperator.LoadConfigurationOperatorType;
@@ -96,21 +90,15 @@
 import org.apache.iotdb.db.qp.physical.sys.AuthorPlan;
 import org.apache.iotdb.db.qp.physical.sys.ClearCachePlan;
 import org.apache.iotdb.db.qp.physical.sys.CountPlan;
-<<<<<<< HEAD
 import org.apache.iotdb.db.qp.physical.sys.CreateFunctionPlan;
-=======
 import org.apache.iotdb.db.qp.physical.sys.CreateIndexPlan;
->>>>>>> e088c11e
 import org.apache.iotdb.db.qp.physical.sys.CreateSnapshotPlan;
 import org.apache.iotdb.db.qp.physical.sys.CreateTimeSeriesPlan;
 import org.apache.iotdb.db.qp.physical.sys.DataAuthPlan;
 import org.apache.iotdb.db.qp.physical.sys.DeleteStorageGroupPlan;
 import org.apache.iotdb.db.qp.physical.sys.DeleteTimeSeriesPlan;
-<<<<<<< HEAD
 import org.apache.iotdb.db.qp.physical.sys.DropFunctionPlan;
-=======
 import org.apache.iotdb.db.qp.physical.sys.DropIndexPlan;
->>>>>>> e088c11e
 import org.apache.iotdb.db.qp.physical.sys.FlushPlan;
 import org.apache.iotdb.db.qp.physical.sys.LoadConfigurationPlan;
 import org.apache.iotdb.db.qp.physical.sys.LoadConfigurationPlan.LoadConfigurationPlanType;
@@ -192,7 +180,7 @@
       case CREATE_INDEX:
         CreateIndexOperator createIndexOp = (CreateIndexOperator) operator;
         return new CreateIndexPlan(createIndexOp.getSelectedPaths(), createIndexOp.getProps(),
-            createIndexOp.getTime(),createIndexOp.getIndexType());
+            createIndexOp.getTime(), createIndexOp.getIndexType());
       case DROP_INDEX:
         DropIndexOperator dropIndexOp = (DropIndexOperator) operator;
         return new DropIndexPlan(dropIndexOp.getSelectedPaths(), dropIndexOp.getIndexType());
@@ -647,15 +635,13 @@
         }
       }
     }
-<<<<<<< HEAD
-
-=======
-    if(queryOperator instanceof QueryIndexOperator) {
-      ((QueryIndexPlan) queryPlan).setIndexType(((QueryIndexOperator) queryOperator).getIndexType());
+
+    if (queryOperator instanceof QueryIndexOperator) {
+      ((QueryIndexPlan) queryPlan)
+          .setIndexType(((QueryIndexOperator) queryOperator).getIndexType());
       ((QueryIndexPlan) queryPlan).setProps(((QueryIndexOperator) queryOperator).getProps());
       return queryPlan;
     }
->>>>>>> e088c11e
     try {
       deduplicate(queryPlan, fetchSize);
     } catch (MetadataException e) {
@@ -803,7 +789,6 @@
     Set<String> columnForDisplaySet = new HashSet<>();
 
     for (Pair<PartialPath, Integer> indexedPath : indexedPaths) {
-<<<<<<< HEAD
       PartialPath originalPath = indexedPath.left;
       Integer originalIndex = indexedPath.right;
 
@@ -811,13 +796,6 @@
       if (columnForReader == null) {
         columnForReader = originalPath.getMeasurementAlias() != null ?
             originalPath.getFullPathWithAlias() : originalPath.toString();
-=======
-      String column = indexedPath.left.getTsAlias();
-      if (column == null) {
-        column =
-            indexedPath.left.getMeasurementAlias() != null ? indexedPath.left.getFullPathWithAlias()
-                : indexedPath.left.toString();
->>>>>>> e088c11e
         if (queryPlan instanceof AggregationPlan) {
           columnForReader =
               queryPlan.getAggregations().get(originalIndex) + "(" + columnForReader + ")";
@@ -864,20 +842,14 @@
   }
 
   private List<String> slimitTrimColumn(List<String> columnList, int seriesLimit,
-      int seriesOffset)
-      throws QueryProcessException {
+      int seriesOffset) throws QueryProcessException {
     int size = columnList.size();
 
     // check parameter range
     if (seriesOffset >= size) {
-<<<<<<< HEAD
-      throw new QueryProcessException(
-          "SOFFSET <SOFFSETValue>: SOFFSETValue exceeds the range.");
-=======
       throw new QueryProcessException(String.format(
           "The value of SOFFSET (%d) is equal to or exceeds the number of sequences (%d) that can actually be returned.",
           seriesOffset, size));
->>>>>>> e088c11e
     }
     int endPosition = seriesOffset + seriesLimit;
     if (endPosition > size) {
