--- conflicted
+++ resolved
@@ -53,11 +53,7 @@
  */
 public class RawDataQueryExecutor {
 
-<<<<<<< HEAD
-  private final RawDataQueryPlan queryPlan;
-=======
   protected RawDataQueryPlan queryPlan;
->>>>>>> 6fa424c5
 
   public RawDataQueryExecutor(RawDataQueryPlan queryPlan) {
     this.queryPlan = queryPlan;
