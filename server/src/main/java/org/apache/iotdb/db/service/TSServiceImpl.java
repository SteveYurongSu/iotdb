--- conflicted
+++ resolved
@@ -697,13 +697,8 @@
         }
       }
 
-<<<<<<< HEAD
-      // put it into the corresponding Set
-      statementId2QueryId.computeIfAbsent(statementId, k -> new HashSet<>()).add(queryId);
-=======
       statementId2QueryId.computeIfAbsent(statementId, k -> new CopyOnWriteArraySet<>())
           .add(queryId);
->>>>>>> e088c11e
 
       if (plan instanceof AuthorPlan) {
         plan.setLoginUserName(username);
