--- conflicted
+++ resolved
@@ -28,7 +28,7 @@
 
   private ShowContentType showContentType;
 
-  public ShowPlan(ShowContentType showContentType){
+  public ShowPlan(ShowContentType showContentType) {
     super(true);
     this.showContentType = showContentType;
     setOperatorType(OperatorType.SHOW);
@@ -50,10 +50,7 @@
 
   public enum ShowContentType {
     DYNAMIC_PARAMETER, FLUSH_TASK_INFO, TTL, VERSION, TIMESERIES, STORAGE_GROUP, CHILD_PATH, DEVICES,
-<<<<<<< HEAD
-    COUNT_TIMESERIES, COUNT_NODE_TIMESERIES, COUNT_NODES, MERGE_STATUS, FUNCTIONS
-=======
-    COUNT_TIMESERIES, COUNT_NODE_TIMESERIES, COUNT_NODES, MERGE_STATUS, COUNT_DEVICES, COUNT_STORAGE_GROUP
->>>>>>> 3053112a
+    COUNT_TIMESERIES, COUNT_NODE_TIMESERIES, COUNT_NODES, MERGE_STATUS, FUNCTIONS, COUNT_DEVICES,
+    COUNT_STORAGE_GROUP
   }
 }