/*
 * Licensed to the Apache Software Foundation (ASF) under one
 * or more contributor license agreements.  See the NOTICE file
 * distributed with this work for additional information
 * regarding copyright ownership.  The ASF licenses this file
 * to you under the Apache License, Version 2.0 (the
 * "License"); you may not use this file except in compliance
 * with the License.  You may obtain a copy of the License at
 *
 *     http://www.apache.org/licenses/LICENSE-2.0
 *
 * Unless required by applicable law or agreed to in writing,
 * software distributed under the License is distributed on an
 * "AS IS" BASIS, WITHOUT WARRANTIES OR CONDITIONS OF ANY
 * KIND, either express or implied.  See the License for the
 * specific language governing permissions and limitations
 * under the License.
 */

package org.apache.iotdb.db.engine.merge.manage;

import org.apache.iotdb.db.engine.modification.Modification;
import org.apache.iotdb.db.engine.storagegroup.TsFileResource;
import org.apache.iotdb.db.metadata.PartialPath;
import org.apache.iotdb.db.query.reader.resource.CachedUnseqResourceMergeReader;
import org.apache.iotdb.db.utils.MergeUtils;
import org.apache.iotdb.tsfile.file.metadata.ChunkMetadata;
import org.apache.iotdb.tsfile.file.metadata.enums.TSDataType;
import org.apache.iotdb.tsfile.fileSystem.FSFactoryProducer;
import org.apache.iotdb.tsfile.read.TsFileSequenceReader;
import org.apache.iotdb.tsfile.read.common.Chunk;
import org.apache.iotdb.tsfile.read.reader.IPointReader;
import org.apache.iotdb.tsfile.utils.Pair;
import org.apache.iotdb.tsfile.write.chunk.ChunkWriterImpl;
import org.apache.iotdb.tsfile.write.chunk.IChunkWriter;
import org.apache.iotdb.tsfile.write.schema.IMeasurementSchema;
import org.apache.iotdb.tsfile.write.writer.RestorableTsFileIOWriter;

import java.io.IOException;
import java.util.ArrayList;
import java.util.Collection;
import java.util.HashMap;
import java.util.Iterator;
import java.util.LinkedList;
import java.util.List;
import java.util.Map;
import java.util.Map.Entry;
import java.util.concurrent.ConcurrentHashMap;
import java.util.stream.Collectors;

import static org.apache.iotdb.db.engine.merge.task.MergeTask.MERGE_SUFFIX;

/**
 * MergeResource manages files and caches of readers, writers, MeasurementSchemas and modifications
 * to avoid unnecessary object creations and file openings.
 */
public class MergeResource {

  private List<TsFileResource> seqFiles;
  private List<TsFileResource> unseqFiles;

  private Map<TsFileResource, TsFileSequenceReader> fileReaderCache = new HashMap<>();
  private Map<TsFileResource, RestorableTsFileIOWriter> fileWriterCache = new HashMap<>();
  private Map<TsFileResource, List<Modification>> modificationCache = new HashMap<>();
<<<<<<< HEAD
  private Map<PartialPath, IMeasurementSchema> measurementSchemaMap =
=======
  private Map<TsFileResource, Map<String, Pair<Long, Long>>> startEndTimeCache =
      new HashMap<>(); // pair<startTime, endTime>
  private Map<PartialPath, MeasurementSchema> measurementSchemaMap =
>>>>>>> 55402728
      new HashMap<>(); // is this too waste?
  private Map<IMeasurementSchema, IChunkWriter> chunkWriterCache = new ConcurrentHashMap<>();

  private long timeLowerBound = Long.MIN_VALUE;

  private boolean cacheDeviceMeta = false;

  public MergeResource(List<TsFileResource> seqFiles, List<TsFileResource> unseqFiles) {
    this.seqFiles = seqFiles.stream().filter(this::filterResource).collect(Collectors.toList());
    this.unseqFiles = unseqFiles.stream().filter(this::filterResource).collect(Collectors.toList());
  }

  /** If returns true, it means to participate in the merge */
  private boolean filterResource(TsFileResource res) {
    return res.getTsFile().exists()
        && !res.isDeleted()
        && (!res.isClosed() || res.stillLives(timeLowerBound));
  }

  public MergeResource(
      Collection<TsFileResource> seqFiles, List<TsFileResource> unseqFiles, long timeLowerBound) {
    this.timeLowerBound = timeLowerBound;
    this.seqFiles = seqFiles.stream().filter(this::filterResource).collect(Collectors.toList());
    this.unseqFiles = unseqFiles.stream().filter(this::filterResource).collect(Collectors.toList());
  }

  public void clear() throws IOException {
    for (TsFileSequenceReader sequenceReader : fileReaderCache.values()) {
      sequenceReader.close();
    }
    for (RestorableTsFileIOWriter writer : fileWriterCache.values()) {
      writer.close();
    }

    fileReaderCache.clear();
    fileWriterCache.clear();
    modificationCache.clear();
    measurementSchemaMap.clear();
    chunkWriterCache.clear();
  }

  public IMeasurementSchema getSchema(PartialPath path) {
    return measurementSchemaMap.get(path);
  }

  /**
   * Construct a new or get an existing RestorableTsFileIOWriter of a merge temp file for a SeqFile.
   * The path of the merge temp file will be the seqFile's + ".merge".
   *
   * @return A RestorableTsFileIOWriter of a merge temp file for a SeqFile.
   */
  public RestorableTsFileIOWriter getMergeFileWriter(TsFileResource resource) throws IOException {
    RestorableTsFileIOWriter writer = fileWriterCache.get(resource);
    if (writer == null) {
      writer =
          new RestorableTsFileIOWriter(
              FSFactoryProducer.getFSFactory().getFile(resource.getTsFilePath() + MERGE_SUFFIX));
      fileWriterCache.put(resource, writer);
    }
    return writer;
  }

  /**
   * Query ChunkMetadata of a timeseries from the given TsFile (seq or unseq). The ChunkMetadata is
   * not cached since it is usually huge.
   *
   * @param path name of the time series
   */
  public List<ChunkMetadata> queryChunkMetadata(PartialPath path, TsFileResource seqFile)
      throws IOException {
    TsFileSequenceReader sequenceReader = getFileReader(seqFile);
    return sequenceReader.getChunkMetadataList(path);
  }

  /**
   * Construct the a new or get an existing TsFileSequenceReader of a TsFile.
   *
   * @return a TsFileSequenceReader
   */
  public TsFileSequenceReader getFileReader(TsFileResource tsFileResource) throws IOException {
    TsFileSequenceReader reader = fileReaderCache.get(tsFileResource);
    if (reader == null) {
      reader = new TsFileSequenceReader(tsFileResource.getTsFilePath(), true, cacheDeviceMeta);
      fileReaderCache.put(tsFileResource, reader);
    }
    return reader;
  }

  /**
   * Construct UnseqResourceMergeReaders of for each timeseries over all seqFiles. The readers are
   * not cached since the method is only called once for each timeseries.
   *
   * @param paths names of the timeseries
   * @return an array of UnseqResourceMergeReaders each corresponding to a timeseries in paths
   */
  public IPointReader[] getUnseqReaders(List<PartialPath> paths) throws IOException {
    List<Chunk>[] pathChunks = MergeUtils.collectUnseqChunks(paths, unseqFiles, this);
    IPointReader[] ret = new IPointReader[paths.size()];
    for (int i = 0; i < paths.size(); i++) {
      TSDataType dataType = getSchema(paths.get(i)).getType();
      ret[i] = new CachedUnseqResourceMergeReader(pathChunks[i], dataType);
    }
    return ret;
  }

  /**
   * Construct the a new or get an existing ChunkWriter of a measurement. Different timeseries of
   * the same measurement and data type shares the same instance.
   */
  public IChunkWriter getChunkWriter(IMeasurementSchema measurementSchema) {
    return chunkWriterCache.computeIfAbsent(measurementSchema, ChunkWriterImpl::new);
  }

  /**
   * Get the modifications of a timeseries in the ModificationFile of a TsFile.
   *
   * @param path name of the time series
   */
  public List<Modification> getModifications(TsFileResource tsFileResource, PartialPath path) {
    // copy from TsFileResource so queries are not affected
    List<Modification> modifications =
        modificationCache.computeIfAbsent(
            tsFileResource, resource -> new LinkedList<>(resource.getModFile().getModifications()));
    List<Modification> pathModifications = new ArrayList<>();
    Iterator<Modification> modificationIterator = modifications.iterator();
    while (modificationIterator.hasNext()) {
      Modification modification = modificationIterator.next();
      if (modification.getPath().matchFullPath(path)) {
        pathModifications.add(modification);
      }
    }
    return pathModifications;
  }

  /**
   * Remove and close the writer of the merge temp file of a SeqFile. The merge temp file is also
   * deleted.
   *
   * @param tsFileResource the SeqFile
   */
  public void removeFileAndWriter(TsFileResource tsFileResource) throws IOException {
    RestorableTsFileIOWriter newFileWriter = fileWriterCache.remove(tsFileResource);
    if (newFileWriter != null) {
      newFileWriter.close();
      newFileWriter.getFile().delete();
    }
  }

  /**
   * Remove and close the reader of the TsFile. The TsFile is NOT deleted.
   *
   * @param resource the SeqFile
   */
  public void removeFileReader(TsFileResource resource) throws IOException {
    TsFileSequenceReader sequenceReader = fileReaderCache.remove(resource);
    if (sequenceReader != null) {
      sequenceReader.close();
    }
  }

  public List<TsFileResource> getSeqFiles() {
    return seqFiles;
  }

  public void setSeqFiles(List<TsFileResource> seqFiles) {
    this.seqFiles = seqFiles;
  }

  public List<TsFileResource> getUnseqFiles() {
    return unseqFiles;
  }

  public void setUnseqFiles(List<TsFileResource> unseqFiles) {
    this.unseqFiles = unseqFiles;
  }

  public void removeOutdatedSeqReaders() throws IOException {
    Iterator<Entry<TsFileResource, TsFileSequenceReader>> entryIterator =
        fileReaderCache.entrySet().iterator();
    while (entryIterator.hasNext()) {
      Entry<TsFileResource, TsFileSequenceReader> entry = entryIterator.next();
      TsFileResource tsFile = entry.getKey();
      if (!seqFiles.contains(tsFile)) {
        TsFileSequenceReader reader = entry.getValue();
        reader.close();
        entryIterator.remove();
      }
    }
  }

  public void setCacheDeviceMeta(boolean cacheDeviceMeta) {
    this.cacheDeviceMeta = cacheDeviceMeta;
  }

  public void setMeasurementSchemaMap(Map<PartialPath, IMeasurementSchema> measurementSchemaMap) {
    this.measurementSchemaMap = measurementSchemaMap;
  }

  public void clearChunkWriterCache() {
    this.chunkWriterCache.clear();
  }

  public void updateStartTime(TsFileResource tsFileResource, String device, long startTime) {
    Map<String, Pair<Long, Long>> deviceStartEndTimePairMap =
        startEndTimeCache.getOrDefault(tsFileResource, new HashMap<>());
    Pair<Long, Long> startEndTimePair =
        deviceStartEndTimePairMap.getOrDefault(device, new Pair<>(Long.MAX_VALUE, Long.MIN_VALUE));
    long newStartTime = startEndTimePair.left > startTime ? startTime : startEndTimePair.left;
    deviceStartEndTimePairMap.put(device, new Pair<>(newStartTime, startEndTimePair.right));
    startEndTimeCache.put(tsFileResource, deviceStartEndTimePairMap);
  }

  public void updateEndTime(TsFileResource tsFileResource, String device, long endTime) {
    Map<String, Pair<Long, Long>> deviceStartEndTimePairMap =
        startEndTimeCache.getOrDefault(tsFileResource, new HashMap<>());
    Pair<Long, Long> startEndTimePair =
        deviceStartEndTimePairMap.getOrDefault(device, new Pair<>(Long.MAX_VALUE, Long.MIN_VALUE));
    long newEndTime = startEndTimePair.right < endTime ? endTime : startEndTimePair.right;
    deviceStartEndTimePairMap.put(device, new Pair<>(startEndTimePair.left, newEndTime));
    startEndTimeCache.put(tsFileResource, deviceStartEndTimePairMap);
  }

  public Map<String, Pair<Long, Long>> getStartEndTime(TsFileResource tsFileResource) {
    return startEndTimeCache.getOrDefault(tsFileResource, new HashMap<>());
  }
}<|MERGE_RESOLUTION|>--- conflicted
+++ resolved
@@ -62,13 +62,9 @@
   private Map<TsFileResource, TsFileSequenceReader> fileReaderCache = new HashMap<>();
   private Map<TsFileResource, RestorableTsFileIOWriter> fileWriterCache = new HashMap<>();
   private Map<TsFileResource, List<Modification>> modificationCache = new HashMap<>();
-<<<<<<< HEAD
-  private Map<PartialPath, IMeasurementSchema> measurementSchemaMap =
-=======
   private Map<TsFileResource, Map<String, Pair<Long, Long>>> startEndTimeCache =
       new HashMap<>(); // pair<startTime, endTime>
-  private Map<PartialPath, MeasurementSchema> measurementSchemaMap =
->>>>>>> 55402728
+  private Map<PartialPath, IMeasurementSchema> measurementSchemaMap =
       new HashMap<>(); // is this too waste?
   private Map<IMeasurementSchema, IChunkWriter> chunkWriterCache = new ConcurrentHashMap<>();
 
