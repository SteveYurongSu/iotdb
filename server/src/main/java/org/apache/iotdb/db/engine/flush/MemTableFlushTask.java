--- conflicted
+++ resolved
@@ -77,11 +77,7 @@
    */
   public void syncFlushMemTable()
       throws ExecutionException, InterruptedException {
-<<<<<<< HEAD
-    logger.info("The memTable size of SG {} is {}, the avg series points num in chunk is {} ",
-=======
     LOGGER.info("The memTable size of SG {} is {}, the avg series points num in chunk is {} ",
->>>>>>> e09b3776
         storageGroup,
         memTable.memSize(),
         memTable.getTotalPointsNum() / memTable.getSeriesNumber());
