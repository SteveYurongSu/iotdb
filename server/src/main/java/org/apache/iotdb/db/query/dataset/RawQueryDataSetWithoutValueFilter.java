/*
 * Licensed to the Apache Software Foundation (ASF) under one
 * or more contributor license agreements.  See the NOTICE file
 * distributed with this work for additional information
 * regarding copyright ownership.  The ASF licenses this file
 * to you under the Apache License, Version 2.0 (the
 * "License"); you may not use this file except in compliance
 * with the License.  You may obtain a copy of the License at
 *
 *     http://www.apache.org/licenses/LICENSE-2.0
 *
 * Unless required by applicable law or agreed to in writing,
 * software distributed under the License is distributed on an
 * "AS IS" BASIS, WITHOUT WARRANTIES OR CONDITIONS OF ANY
 * KIND, either express or implied.  See the License for the
 * specific language governing permissions and limitations
 * under the License.
 */

package org.apache.iotdb.db.query.dataset;

import java.io.IOException;
import java.nio.ByteBuffer;
import java.util.ArrayList;
import java.util.Collections;
import java.util.List;
import java.util.TreeSet;
import java.util.concurrent.BlockingQueue;
import java.util.concurrent.LinkedBlockingQueue;
import org.apache.iotdb.db.concurrent.WrappedRunnable;
import org.apache.iotdb.db.exception.query.QueryTimeoutRuntimeException;
import org.apache.iotdb.db.metadata.PartialPath;
import org.apache.iotdb.db.query.pool.QueryTaskPoolManager;
import org.apache.iotdb.db.query.reader.series.ManagedSeriesReader;
import org.apache.iotdb.db.tools.watermark.WatermarkEncoder;
import org.apache.iotdb.service.rpc.thrift.TSQueryDataSet;
import org.apache.iotdb.tsfile.exception.write.UnSupportedDataTypeException;
import org.apache.iotdb.tsfile.file.metadata.enums.TSDataType;
import org.apache.iotdb.tsfile.read.common.BatchData;
import org.apache.iotdb.tsfile.read.common.ExceptionBatchData;
import org.apache.iotdb.tsfile.read.common.RowRecord;
import org.apache.iotdb.tsfile.read.common.SignalBatchData;
import org.apache.iotdb.tsfile.read.query.dataset.QueryDataSet;
import org.apache.iotdb.tsfile.utils.BytesUtils;
import org.apache.iotdb.tsfile.utils.PublicBAOS;
import org.apache.iotdb.tsfile.utils.ReadWriteIOUtils;
import org.slf4j.Logger;
import org.slf4j.LoggerFactory;

public class RawQueryDataSetWithoutValueFilter extends QueryDataSet implements
    DirectAlignByTimeDataSet, UDFInputDataSet {

  private class ReadTask extends WrappedRunnable {

    private final ManagedSeriesReader reader;
    private final String pathName;
    private BlockingQueue<BatchData> blockingQueue;

    public ReadTask(ManagedSeriesReader reader, BlockingQueue<BatchData> blockingQueue,
        String pathName) {
      this.reader = reader;
      this.blockingQueue = blockingQueue;
      this.pathName = pathName;
    }

    @Override
    public void runMayThrow() {
      try {
        // check the status of mainThread before next reading
        if (interrupted) {
          return;
        }
        synchronized (reader) {
          // if the task is submitted, there must be free space in the queue
          // so here we don't need to check whether the queue has free space
          // the reader has next batch
          while (reader.hasNextBatch()) {
            BatchData batchData = reader.nextBatch();
            // iterate until we get first batch data with valid value
            if (batchData.isEmpty()) {
              continue;
            }
            blockingQueue.put(batchData);
            // if the queue also has free space, just submit another itself
            if (blockingQueue.remainingCapacity() > 0) {
              TASK_POOL_MANAGER.submit(this);
            }
            // the queue has no more space
            // remove itself from the QueryTaskPoolManager
            else {
              reader.setManagedByQueryManager(false);
            }
            return;
          }
          // there are no batch data left in this reader
          // put the signal batch data into queue
          blockingQueue.put(SignalBatchData.getInstance());
          // set the hasRemaining field in reader to false
          // tell the Consumer not to submit another task for this reader any more
          reader.setHasRemaining(false);
          // remove itself from the QueryTaskPoolManager
          reader.setManagedByQueryManager(false);
        }
      } catch (InterruptedException e) {
        LOGGER.error("Interrupted while putting into the blocking queue: ", e);
        Thread.currentThread().interrupt();
        reader.setHasRemaining(false);
      } catch (IOException e) {
        putExceptionBatchData(e, String
            .format("Something gets wrong while reading from the series reader %s: ", pathName));
      } catch (Exception e) {
        putExceptionBatchData(e, "Something gets wrong: ");
      }
    }

    private void putExceptionBatchData(Exception e, String logMessage) {
      try {
        LOGGER.error(logMessage, e);
        reader.setHasRemaining(false);
        blockingQueue.put(new ExceptionBatchData(e));
      } catch (InterruptedException ex) {
        LOGGER.error("Interrupted while putting ExceptionBatchData into the blocking queue: ", ex);
        Thread.currentThread().interrupt();
      }
    }

  }

  protected List<ManagedSeriesReader> seriesReaderList;

  protected TreeSet<Long> timeHeap;

  // Blocking queue list for each batch reader
  private final BlockingQueue<BatchData>[] blockingQueueArray;

  // indicate that there is no more batch data in the corresponding queue
  // in case that the consumer thread is blocked on the queue and won't get runnable any more
  // this field is not same as the `hasRemaining` in SeriesReaderWithoutValueFilter
  // even though the `hasRemaining` in SeriesReaderWithoutValueFilter is false
  // noMoreDataInQueue can still be true
  // its usage is to tell the consumer thread not to call the take() method.
  protected boolean[] noMoreDataInQueueArray;

  protected BatchData[] cachedBatchDataArray;

  // capacity for blocking queue
  private static final int BLOCKING_QUEUE_CAPACITY = 5;

  /**
   * flag that main thread is interrupted or not
   */
  private volatile boolean interrupted = false;

  private static final QueryTaskPoolManager TASK_POOL_MANAGER = QueryTaskPoolManager.getInstance();

  private static final Logger LOGGER = LoggerFactory
      .getLogger(RawQueryDataSetWithoutValueFilter.class);

  /**
   * constructor of EngineDataSetWithoutValueFilter.
   *
   * @param paths     paths in List structure
   * @param dataTypes time series data type
   * @param readers   readers in List(IPointReader) structure
   */
  public RawQueryDataSetWithoutValueFilter(List<PartialPath> paths, List<TSDataType> dataTypes,
      List<ManagedSeriesReader> readers, boolean ascending)
      throws IOException, InterruptedException {
    super(new ArrayList<>(paths), dataTypes, ascending);
    this.seriesReaderList = readers;
    blockingQueueArray = new BlockingQueue[readers.size()];
    for (int i = 0; i < seriesReaderList.size(); i++) {
      blockingQueueArray[i] = new LinkedBlockingQueue<>(BLOCKING_QUEUE_CAPACITY);
    }
    cachedBatchDataArray = new BatchData[readers.size()];
    noMoreDataInQueueArray = new boolean[readers.size()];
    init();
  }

  private void init() throws IOException, InterruptedException {
    timeHeap = new TreeSet<>(
        super.ascending ? Long::compareTo : Collections.reverseOrder());
    for (int i = 0; i < seriesReaderList.size(); i++) {
      ManagedSeriesReader reader = seriesReaderList.get(i);
      reader.setHasRemaining(true);
      reader.setManagedByQueryManager(true);
      TASK_POOL_MANAGER
          .submit(new ReadTask(reader, blockingQueueArray[i], paths.get(i).getFullPath()));
    }
    for (int i = 0; i < seriesReaderList.size(); i++) {
      // check the interrupted status of main thread before taking next batch
      if (Thread.interrupted()) {
        interrupted = true;
        throw new QueryTimeoutRuntimeException(
            QueryTimeoutRuntimeException.TIMEOUT_EXCEPTION_MESSAGE);
      }
      fillCache(i);
      // try to put the next timestamp into the heap
      if (cachedBatchDataArray[i] != null && cachedBatchDataArray[i].hasCurrent()) {
        long time = cachedBatchDataArray[i].currentTime();
        timeHeap.add(time);
      }
    }
  }

  /**
   * for RPC in RawData query between client and server fill time buffer, value buffers and bitmap
   * buffers
   */
  @SuppressWarnings("squid:S3776") // Suppress high Cognitive Complexity warning
  @Override
  public TSQueryDataSet fillBuffer(int fetchSize, WatermarkEncoder encoder)
      throws IOException, InterruptedException {
    int seriesNum = seriesReaderList.size();
    TSQueryDataSet tsQueryDataSet = new TSQueryDataSet();

    PublicBAOS timeBAOS = new PublicBAOS();
    PublicBAOS[] valueBAOSList = new PublicBAOS[seriesNum];
    PublicBAOS[] bitmapBAOSList = new PublicBAOS[seriesNum];

    for (int seriesIndex = 0; seriesIndex < seriesNum; seriesIndex++) {
      valueBAOSList[seriesIndex] = new PublicBAOS();
      bitmapBAOSList[seriesIndex] = new PublicBAOS();
    }

    // used to record a bitmap for every 8 row records
    int[] currentBitmapList = new int[seriesNum];
    int rowCount = 0;
    while (rowCount < fetchSize) {

      if ((rowLimit > 0 && alreadyReturnedRowNum >= rowLimit) || timeHeap.isEmpty()) {
        break;
      }

      long minTime = timeHeap.pollFirst();

      if (rowOffset == 0) {
        timeBAOS.write(BytesUtils.longToBytes(minTime));
      }

      for (int seriesIndex = 0; seriesIndex < seriesNum; seriesIndex++) {

        if (cachedBatchDataArray[seriesIndex] == null
            || !cachedBatchDataArray[seriesIndex].hasCurrent()
            || cachedBatchDataArray[seriesIndex].currentTime() != minTime) {
          // current batch is empty or does not have value at minTime
          if (rowOffset == 0) {
            currentBitmapList[seriesIndex] = (currentBitmapList[seriesIndex] << 1);
          }
        } else {
          // current batch has value at minTime, consume current value
          if (rowOffset == 0) {
            currentBitmapList[seriesIndex] = (currentBitmapList[seriesIndex] << 1) | FLAG;
            TSDataType type = cachedBatchDataArray[seriesIndex].getDataType();
            switch (type) {
              case INT32:
                int intValue = cachedBatchDataArray[seriesIndex].getInt();
                if (encoder != null && encoder.needEncode(minTime)) {
                  intValue = encoder.encodeInt(intValue, minTime);
                }
                ReadWriteIOUtils.write(intValue, valueBAOSList[seriesIndex]);
                break;
              case INT64:
                long longValue = cachedBatchDataArray[seriesIndex].getLong();
                if (encoder != null && encoder.needEncode(minTime)) {
                  longValue = encoder.encodeLong(longValue, minTime);
                }
                ReadWriteIOUtils.write(longValue, valueBAOSList[seriesIndex]);
                break;
              case FLOAT:
                float floatValue = cachedBatchDataArray[seriesIndex].getFloat();
                if (encoder != null && encoder.needEncode(minTime)) {
                  floatValue = encoder.encodeFloat(floatValue, minTime);
                }
                ReadWriteIOUtils.write(floatValue, valueBAOSList[seriesIndex]);
                break;
              case DOUBLE:
                double doubleValue = cachedBatchDataArray[seriesIndex].getDouble();
                if (encoder != null && encoder.needEncode(minTime)) {
                  doubleValue = encoder.encodeDouble(doubleValue, minTime);
                }
                ReadWriteIOUtils.write(doubleValue, valueBAOSList[seriesIndex]);
                break;
              case BOOLEAN:
                ReadWriteIOUtils.write(cachedBatchDataArray[seriesIndex].getBoolean(),
                    valueBAOSList[seriesIndex]);
                break;
              case TEXT:
                ReadWriteIOUtils
                    .write(cachedBatchDataArray[seriesIndex].getBinary(),
                        valueBAOSList[seriesIndex]);
                break;
              default:
                throw new UnSupportedDataTypeException(
                    String.format("Data type %s is not supported.", type));
            }
          }

          // move next
          cachedBatchDataArray[seriesIndex].next();

          // check the interrupted status of main thread before taking next batch
          if (Thread.interrupted()) {
            interrupted = true;
            throw new QueryTimeoutRuntimeException(
                QueryTimeoutRuntimeException.TIMEOUT_EXCEPTION_MESSAGE);
          }
          // get next batch if current batch is empty and still have remaining batch data in queue
          if (!cachedBatchDataArray[seriesIndex].hasCurrent()
              && !noMoreDataInQueueArray[seriesIndex]) {
            fillCache(seriesIndex);
          }

          // try to put the next timestamp into the heap
          if (cachedBatchDataArray[seriesIndex].hasCurrent()) {
            long time = cachedBatchDataArray[seriesIndex].currentTime();
            timeHeap.add(time);
          }

        }
      }

      if (rowOffset == 0) {
        rowCount++;
        if (rowCount % 8 == 0) {
          for (int seriesIndex = 0; seriesIndex < seriesNum; seriesIndex++) {
            ReadWriteIOUtils
                .write((byte) currentBitmapList[seriesIndex], bitmapBAOSList[seriesIndex]);
            // we should clear the bitmap every 8 row record
            currentBitmapList[seriesIndex] = 0;
          }
        }
        if (rowLimit > 0) {
          alreadyReturnedRowNum++;
        }
      } else {
        rowOffset--;
      }
    }

    /*
     * feed the bitmap with remaining 0 in the right
     * if current bitmap is 00011111 and remaining is 3, after feeding the bitmap is 11111000
     */
    if (rowCount > 0) {
      int remaining = rowCount % 8;
      if (remaining != 0) {
        for (int seriesIndex = 0; seriesIndex < seriesNum; seriesIndex++) {
          ReadWriteIOUtils.write((byte) (currentBitmapList[seriesIndex] << (8 - remaining)),
              bitmapBAOSList[seriesIndex]);
        }
      }
    }

    // set time buffer
    ByteBuffer timeBuffer = ByteBuffer.allocate(timeBAOS.size());
    timeBuffer.put(timeBAOS.getBuf(), 0, timeBAOS.size());
    timeBuffer.flip();
    tsQueryDataSet.setTime(timeBuffer);

    List<ByteBuffer> valueBufferList = new ArrayList<>();
    List<ByteBuffer> bitmapBufferList = new ArrayList<>();

    for (int seriesIndex = 0; seriesIndex < seriesNum; seriesIndex++) {

      // add value buffer of current series
      putPBOSToBuffer(valueBAOSList, valueBufferList, seriesIndex);

      // add bitmap buffer of current series
      putPBOSToBuffer(bitmapBAOSList, bitmapBufferList, seriesIndex);
    }

    // set value buffers and bitmap buffers
    tsQueryDataSet.setValueList(valueBufferList);
    tsQueryDataSet.setBitmapList(bitmapBufferList);

    return tsQueryDataSet;
  }

  protected void fillCache(int seriesIndex) throws IOException, InterruptedException {
    BatchData batchData = blockingQueueArray[seriesIndex].take();
    // no more batch data in this time series queue
    if (batchData instanceof SignalBatchData) {
      noMoreDataInQueueArray[seriesIndex] = true;
    } else if (batchData instanceof ExceptionBatchData) {
      // exception happened in producer thread
      ExceptionBatchData exceptionBatchData = (ExceptionBatchData) batchData;
      LOGGER.error("exception happened in producer thread", exceptionBatchData.getException());
      if (exceptionBatchData.getException() instanceof IOException) {
        throw (IOException) exceptionBatchData.getException();
      } else if (exceptionBatchData.getException() instanceof RuntimeException) {
        throw (RuntimeException) exceptionBatchData.getException();
      }

    } else {   // there are more batch data in this time series queue
      cachedBatchDataArray[seriesIndex] = batchData;

      synchronized (seriesReaderList.get(seriesIndex)) {
        // we only need to judge whether to submit another task when the queue is not full
        if (blockingQueueArray[seriesIndex].remainingCapacity() > 0) {
          ManagedSeriesReader reader = seriesReaderList.get(seriesIndex);
          // if the reader isn't being managed and still has more data,
          // that means this read task leave the pool before because the queue has no more space
          // now we should submit it again
          if (!reader.isManagedByQueryManager() && reader.hasRemaining()) {
            reader.setManagedByQueryManager(true);
            TASK_POOL_MANAGER.submit(new ReadTask(reader, blockingQueueArray[seriesIndex],
                paths.get(seriesIndex).getFullPath()));
          }
        }
      }
    }
  }

  private void putPBOSToBuffer(PublicBAOS[] bitmapBAOSList, List<ByteBuffer> bitmapBufferList,
      int tsIndex) {
    ByteBuffer bitmapBuffer = ByteBuffer.allocate(bitmapBAOSList[tsIndex].size());
    bitmapBuffer.put(bitmapBAOSList[tsIndex].getBuf(), 0, bitmapBAOSList[tsIndex].size());
    bitmapBuffer.flip();
    bitmapBufferList.add(bitmapBuffer);
  }

  /**
   * for spark/hadoop/hive integration and test
   */
  @Override
  public boolean hasNextWithoutConstraint() {
    return !timeHeap.isEmpty();
  }

  /**
   * for spark/hadoop/hive integration and test
   */
  @Override
  public RowRecord nextWithoutConstraint() throws IOException {
    long minTime = timeHeap.pollFirst();
    RowRecord record = new RowRecord(minTime);

    int seriesNumber = seriesReaderList.size();
    for (int seriesIndex = 0; seriesIndex < seriesNumber; seriesIndex++) {
      if (cachedBatchDataArray[seriesIndex] == null
          || !cachedBatchDataArray[seriesIndex].hasCurrent()
          || cachedBatchDataArray[seriesIndex].currentTime() != minTime) {
        record.addField(null);
      } else {
        TSDataType dataType = dataTypes.get(seriesIndex);
        record.addField(cachedBatchDataArray[seriesIndex].currentValue(), dataType);

        cacheNext(seriesIndex);
      }
    }

<<<<<<< HEAD
    return record;
  }
=======
        // check the interrupted status of main thread before taking next batch
        if (Thread.interrupted()) {
          interrupted = true;
          throw new QueryTimeoutRuntimeException(
              QueryTimeoutRuntimeException.TIMEOUT_EXCEPTION_MESSAGE);
        }
        // get next batch if current batch is empty and still have remaining batch data in queue
        if (!cachedBatchDataArray[seriesIndex].hasCurrent()
            && !noMoreDataInQueueArray[seriesIndex]) {
          try {
            fillCache(seriesIndex);
          } catch (InterruptedException e) {
            LOGGER.error("Interrupted while taking from the blocking queue: ", e);
            interrupted = true;
            Thread.currentThread().interrupt();
            throw new QueryTimeoutRuntimeException(
                QueryTimeoutRuntimeException.TIMEOUT_EXCEPTION_MESSAGE);
          } catch (IOException e) {
            LOGGER.error("Got IOException", e);
            throw e;
          }
        }
>>>>>>> 768ed2bb

  @Override
  public boolean hasNextRowInObjects() {
    return !timeHeap.isEmpty();
  }

  @Override
  public Object[] nextRowInObjects() throws IOException {
    int seriesNumber = seriesReaderList.size();

    Long minTime = timeHeap.pollFirst();
    Object[] rowInObjects = new Object[seriesNumber + 1];
    rowInObjects[seriesNumber] = minTime;

    for (int seriesIndex = 0; seriesIndex < seriesNumber; seriesIndex++) {
      if (cachedBatchDataArray[seriesIndex] != null
          && cachedBatchDataArray[seriesIndex].hasCurrent()
          && cachedBatchDataArray[seriesIndex].currentTime() == minTime) {
        rowInObjects[seriesIndex] = cachedBatchDataArray[seriesIndex].currentValue();
        cacheNext(seriesIndex);
      }
    }

    return rowInObjects;
  }

  private void cacheNext(int seriesIndex) throws IOException {
    // move next
    cachedBatchDataArray[seriesIndex].next();

    // get next batch if current batch is empty and still have remaining batch data in queue
    if (!cachedBatchDataArray[seriesIndex].hasCurrent()
        && !noMoreDataInQueueArray[seriesIndex]) {
      try {
        fillCache(seriesIndex);
      } catch (InterruptedException e) {
        LOGGER.error("Interrupted while taking from the blocking queue: ", e);
        Thread.currentThread().interrupt();
      } catch (IOException e) {
        LOGGER.error("Got IOException", e);
        throw e;
      }
    }

    // try to put the next timestamp into the heap
    if (cachedBatchDataArray[seriesIndex].hasCurrent()) {
      timeHeap.add(cachedBatchDataArray[seriesIndex].currentTime());
    }
  }
}<|MERGE_RESOLUTION|>--- conflicted
+++ resolved
@@ -450,33 +450,8 @@
       }
     }
 
-<<<<<<< HEAD
     return record;
   }
-=======
-        // check the interrupted status of main thread before taking next batch
-        if (Thread.interrupted()) {
-          interrupted = true;
-          throw new QueryTimeoutRuntimeException(
-              QueryTimeoutRuntimeException.TIMEOUT_EXCEPTION_MESSAGE);
-        }
-        // get next batch if current batch is empty and still have remaining batch data in queue
-        if (!cachedBatchDataArray[seriesIndex].hasCurrent()
-            && !noMoreDataInQueueArray[seriesIndex]) {
-          try {
-            fillCache(seriesIndex);
-          } catch (InterruptedException e) {
-            LOGGER.error("Interrupted while taking from the blocking queue: ", e);
-            interrupted = true;
-            Thread.currentThread().interrupt();
-            throw new QueryTimeoutRuntimeException(
-                QueryTimeoutRuntimeException.TIMEOUT_EXCEPTION_MESSAGE);
-          } catch (IOException e) {
-            LOGGER.error("Got IOException", e);
-            throw e;
-          }
-        }
->>>>>>> 768ed2bb
 
   @Override
   public boolean hasNextRowInObjects() {
@@ -506,6 +481,13 @@
   private void cacheNext(int seriesIndex) throws IOException {
     // move next
     cachedBatchDataArray[seriesIndex].next();
+
+    // check the interrupted status of main thread before taking next batch
+    if (Thread.interrupted()) {
+      interrupted = true;
+      throw new QueryTimeoutRuntimeException(
+          QueryTimeoutRuntimeException.TIMEOUT_EXCEPTION_MESSAGE);
+    }
 
     // get next batch if current batch is empty and still have remaining batch data in queue
     if (!cachedBatchDataArray[seriesIndex].hasCurrent()
@@ -514,7 +496,10 @@
         fillCache(seriesIndex);
       } catch (InterruptedException e) {
         LOGGER.error("Interrupted while taking from the blocking queue: ", e);
+        interrupted = true;
         Thread.currentThread().interrupt();
+        throw new QueryTimeoutRuntimeException(
+            QueryTimeoutRuntimeException.TIMEOUT_EXCEPTION_MESSAGE);
       } catch (IOException e) {
         LOGGER.error("Got IOException", e);
         throw e;
