--- conflicted
+++ resolved
@@ -372,19 +372,19 @@
     return false;
   }
 
-<<<<<<< HEAD
   protected void setStartTimeMap(Map<String, Long> startTimeMap) {
     this.startTimeMap = startTimeMap;
   }
 
   protected void setEndTimeMap(Map<String, Long> endTimeMap) {
     this.endTimeMap = endTimeMap;
-=======
+  }
+
   /**
    * set a file flag indicating that the file is being closed, so during recovery we could know
    * we should close the file.
    */
-  public void setCloseFlag() {
+  void setCloseFlag() {
     try {
       new File(file.getAbsoluteFile() + CLOSING_SUFFIX).createNewFile();
     } catch (IOException e) {
@@ -401,7 +401,6 @@
 
   public boolean isCloseFlagSet() {
     return new File(file.getAbsoluteFile() + CLOSING_SUFFIX).exists();
->>>>>>> 6366f2b8
   }
 
   public Set<Long> getHistoricalVersions() {
