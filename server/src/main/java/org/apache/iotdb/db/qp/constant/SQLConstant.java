--- conflicted
+++ resolved
@@ -170,15 +170,13 @@
   public static final int TOK_QUERY_PROCESSLIST = 97;
   public static final int TOK_KILL_QUERY = 98;
 
-<<<<<<< HEAD
   public static final int TOK_TRIGGER_CREATE = 99;
   public static final int TOK_TRIGGER_DROP = 100;
   public static final int TOK_TRIGGER_START = 101;
   public static final int TOK_TRIGGER_STOP = 102;
   public static final int TOK_SHOW_TRIGGERS = 103;
-=======
-  public static final int TOK_CHILD_NODES = 99;
->>>>>>> b986cd1e
+
+  public static final int TOK_CHILD_NODES = 104;
 
   public static final Map<Integer, String> tokenSymbol = new HashMap<>();
   public static final Map<Integer, String> tokenNames = new HashMap<>();
