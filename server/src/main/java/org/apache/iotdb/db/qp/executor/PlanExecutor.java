--- conflicted
+++ resolved
@@ -278,17 +278,14 @@
       case CREATE_SCHEMA_SNAPSHOT:
         operateCreateSnapshot();
         return true;
-<<<<<<< HEAD
       case CREATE_FUNCTION:
         return operateCreateFunction((CreateFunctionPlan) plan);
       case DROP_FUNCTION:
         return operateDropFunction((DropFunctionPlan) plan);
-=======
       case CREATE_INDEX:
         throw new QueryProcessException("Create index hasn't been supported yet");
       case DROP_INDEX:
         throw new QueryProcessException("Drop index hasn't been supported yet");
->>>>>>> e088c11e
       default:
         throw new UnsupportedOperationException(
             String.format("operation %s is not supported", plan.getOperatorType()));
@@ -1060,25 +1057,6 @@
     return true;
   }
 
-<<<<<<< HEAD
-  private boolean createMultiTimeSeries(CreateMultiTimeSeriesPlan createMultiTimeSeriesPlan) {
-    Map<Integer, Exception> results = new HashMap<>(createMultiTimeSeriesPlan.getPaths().size());
-    for (int i = 0; i < createMultiTimeSeriesPlan.getPaths().size(); i++) {
-      CreateTimeSeriesPlan plan = new CreateTimeSeriesPlan(
-          createMultiTimeSeriesPlan.getPaths().get(i),
-          createMultiTimeSeriesPlan.getDataTypes().get(i),
-          createMultiTimeSeriesPlan.getEncodings().get(i),
-          createMultiTimeSeriesPlan.getCompressors().get(i),
-          createMultiTimeSeriesPlan.getProps() == null ? null
-              : createMultiTimeSeriesPlan.getProps().get(i),
-          createMultiTimeSeriesPlan.getTags() == null ? null
-              : createMultiTimeSeriesPlan.getTags().get(i),
-          createMultiTimeSeriesPlan.getAttributes() == null ? null
-              : createMultiTimeSeriesPlan.getAttributes().get(i),
-          createMultiTimeSeriesPlan.getAlias() == null ? null
-              : createMultiTimeSeriesPlan.getAlias().get(i));
-
-=======
   private boolean createMultiTimeSeries(CreateMultiTimeSeriesPlan multiPlan) {
     Map<Integer, Exception> results = new HashMap<>(multiPlan.getPaths().size());
     for (int i = 0; i < multiPlan.getPaths().size(); i++) {
@@ -1091,7 +1069,6 @@
           multiPlan.getTags() == null ? null : multiPlan.getTags().get(i),
           multiPlan.getAttributes() == null ? null : multiPlan.getAttributes().get(i),
           multiPlan.getAlias() == null ? null : multiPlan.getAlias().get(i));
->>>>>>> e088c11e
       try {
         createTimeSeries(plan);
       } catch (QueryProcessException e) {
