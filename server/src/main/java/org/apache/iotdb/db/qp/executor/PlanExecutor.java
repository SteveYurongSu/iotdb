/*
 * Licensed to the Apache Software Foundation (ASF) under one
 * or more contributor license agreements.  See the NOTICE file
 * distributed with this work for additional information
 * regarding copyright ownership.  The ASF licenses this file
 * to you under the Apache License, Version 2.0 (the
 * "License"); you may not use this file except in compliance
 * with the License.  You may obtain a copy of the License at
 *
 *     http://www.apache.org/licenses/LICENSE-2.0
 *
 * Unless required by applicable law or agreed to in writing,
 * software distributed under the License is distributed on an
 * "AS IS" BASIS, WITHOUT WARRANTIES OR CONDITIONS OF ANY
 * KIND, either express or implied.  See the License for the
 * specific language governing permissions and limitations
 * under the License.
 */
package org.apache.iotdb.db.qp.executor;

import org.apache.iotdb.db.auth.AuthException;
import org.apache.iotdb.db.auth.AuthorityChecker;
import org.apache.iotdb.db.auth.authorizer.BasicAuthorizer;
import org.apache.iotdb.db.auth.authorizer.IAuthorizer;
import org.apache.iotdb.db.auth.entity.PathPrivilege;
import org.apache.iotdb.db.auth.entity.Role;
import org.apache.iotdb.db.auth.entity.User;
import org.apache.iotdb.db.conf.IoTDBConstant;
import org.apache.iotdb.db.conf.IoTDBDescriptor;
import org.apache.iotdb.db.cq.ContinuousQueryService;
import org.apache.iotdb.db.engine.StorageEngine;
import org.apache.iotdb.db.engine.cache.ChunkCache;
import org.apache.iotdb.db.engine.cache.TimeSeriesMetadataCache;
import org.apache.iotdb.db.engine.flush.pool.FlushTaskPoolManager;
import org.apache.iotdb.db.engine.merge.manage.MergeManager;
import org.apache.iotdb.db.engine.merge.manage.MergeManager.TaskStatus;
import org.apache.iotdb.db.engine.storagegroup.StorageGroupProcessor.TimePartitionFilter;
import org.apache.iotdb.db.engine.storagegroup.TsFileResource;
import org.apache.iotdb.db.engine.trigger.service.TriggerRegistrationService;
import org.apache.iotdb.db.exception.BatchProcessException;
import org.apache.iotdb.db.exception.QueryIdNotExsitException;
import org.apache.iotdb.db.exception.StorageEngineException;
import org.apache.iotdb.db.exception.TriggerExecutionException;
import org.apache.iotdb.db.exception.TriggerManagementException;
import org.apache.iotdb.db.exception.UDFRegistrationException;
import org.apache.iotdb.db.exception.metadata.*;
import org.apache.iotdb.db.exception.query.QueryProcessException;
import org.apache.iotdb.db.metadata.PartialPath;
import org.apache.iotdb.db.metadata.mnode.MNode;
import org.apache.iotdb.db.metadata.mnode.MeasurementMNode;
import org.apache.iotdb.db.metadata.mnode.StorageGroupMNode;
import org.apache.iotdb.db.monitor.StatMonitor;
import org.apache.iotdb.db.qp.constant.SQLConstant;
import org.apache.iotdb.db.qp.logical.Operator.OperatorType;
import org.apache.iotdb.db.qp.logical.sys.AuthorOperator;
import org.apache.iotdb.db.qp.logical.sys.AuthorOperator.AuthorType;
import org.apache.iotdb.db.qp.physical.PhysicalPlan;
import org.apache.iotdb.db.qp.physical.crud.AggregationPlan;
import org.apache.iotdb.db.qp.physical.crud.AlignByDevicePlan;
import org.apache.iotdb.db.qp.physical.crud.DeletePartitionPlan;
import org.apache.iotdb.db.qp.physical.crud.DeletePlan;
import org.apache.iotdb.db.qp.physical.crud.FillQueryPlan;
import org.apache.iotdb.db.qp.physical.crud.GroupByTimeFillPlan;
import org.apache.iotdb.db.qp.physical.crud.GroupByTimePlan;
import org.apache.iotdb.db.qp.physical.crud.InsertMultiTabletPlan;
import org.apache.iotdb.db.qp.physical.crud.InsertPlan;
import org.apache.iotdb.db.qp.physical.crud.InsertRowPlan;
import org.apache.iotdb.db.qp.physical.crud.InsertRowsOfOneDevicePlan;
import org.apache.iotdb.db.qp.physical.crud.InsertRowsPlan;
import org.apache.iotdb.db.qp.physical.crud.InsertTabletPlan;
import org.apache.iotdb.db.qp.physical.crud.LastQueryPlan;
import org.apache.iotdb.db.qp.physical.crud.QueryIndexPlan;
import org.apache.iotdb.db.qp.physical.crud.QueryPlan;
import org.apache.iotdb.db.qp.physical.crud.RawDataQueryPlan;
import org.apache.iotdb.db.qp.physical.crud.UDTFPlan;
import org.apache.iotdb.db.qp.physical.sys.*;
import org.apache.iotdb.db.qp.physical.sys.AlterTimeSeriesPlan;
import org.apache.iotdb.db.qp.physical.sys.AuthorPlan;
import org.apache.iotdb.db.qp.physical.sys.CountPlan;
import org.apache.iotdb.db.qp.physical.sys.CreateFunctionPlan;
import org.apache.iotdb.db.qp.physical.sys.CreateMultiTimeSeriesPlan;
import org.apache.iotdb.db.qp.physical.sys.CreateTimeSeriesPlan;
import org.apache.iotdb.db.qp.physical.sys.CreateTriggerPlan;
import org.apache.iotdb.db.qp.physical.sys.DataAuthPlan;
import org.apache.iotdb.db.qp.physical.sys.DeleteStorageGroupPlan;
import org.apache.iotdb.db.qp.physical.sys.DeleteTimeSeriesPlan;
import org.apache.iotdb.db.qp.physical.sys.DropFunctionPlan;
import org.apache.iotdb.db.qp.physical.sys.DropTriggerPlan;
import org.apache.iotdb.db.qp.physical.sys.FlushPlan;
import org.apache.iotdb.db.qp.physical.sys.KillQueryPlan;
import org.apache.iotdb.db.qp.physical.sys.LoadConfigurationPlan;
import org.apache.iotdb.db.qp.physical.sys.MergePlan;
import org.apache.iotdb.db.qp.physical.sys.OperateFilePlan;
import org.apache.iotdb.db.qp.physical.sys.SetStorageGroupPlan;
import org.apache.iotdb.db.qp.physical.sys.SetTTLPlan;
import org.apache.iotdb.db.qp.physical.sys.ShowChildNodesPlan;
import org.apache.iotdb.db.qp.physical.sys.ShowChildPathsPlan;
import org.apache.iotdb.db.qp.physical.sys.ShowDevicesPlan;
import org.apache.iotdb.db.qp.physical.sys.ShowFunctionsPlan;
import org.apache.iotdb.db.qp.physical.sys.ShowPlan;
import org.apache.iotdb.db.qp.physical.sys.ShowStorageGroupPlan;
import org.apache.iotdb.db.qp.physical.sys.ShowTTLPlan;
import org.apache.iotdb.db.qp.physical.sys.ShowTimeSeriesPlan;
import org.apache.iotdb.db.qp.physical.sys.StartTriggerPlan;
import org.apache.iotdb.db.qp.physical.sys.StopTriggerPlan;
import org.apache.iotdb.db.qp.physical.sys.TracingPlan;
import org.apache.iotdb.db.query.context.QueryContext;
import org.apache.iotdb.db.query.control.QueryTimeManager;
import org.apache.iotdb.db.query.control.QueryTimeManager.QueryInfo;
import org.apache.iotdb.db.query.dataset.*;
import org.apache.iotdb.db.query.executor.IQueryRouter;
import org.apache.iotdb.db.query.executor.QueryRouter;
import org.apache.iotdb.db.query.udf.service.UDFRegistrationInformation;
import org.apache.iotdb.db.query.udf.service.UDFRegistrationService;
import org.apache.iotdb.db.service.IoTDB;
import org.apache.iotdb.db.utils.AuthUtils;
import org.apache.iotdb.db.utils.FileLoaderUtils;
import org.apache.iotdb.db.utils.UpgradeUtils;
import org.apache.iotdb.rpc.RpcUtils;
import org.apache.iotdb.rpc.TSStatusCode;
import org.apache.iotdb.tsfile.common.constant.TsFileConstant;
import org.apache.iotdb.tsfile.exception.filter.QueryFilterOptimizationException;
import org.apache.iotdb.tsfile.file.metadata.ChunkGroupMetadata;
import org.apache.iotdb.tsfile.file.metadata.ChunkMetadata;
import org.apache.iotdb.tsfile.file.metadata.enums.TSDataType;
import org.apache.iotdb.tsfile.read.TsFileSequenceReader;
import org.apache.iotdb.tsfile.read.common.Field;
import org.apache.iotdb.tsfile.read.common.Path;
import org.apache.iotdb.tsfile.read.common.RowRecord;
import org.apache.iotdb.tsfile.read.query.dataset.EmptyDataSet;
import org.apache.iotdb.tsfile.read.query.dataset.QueryDataSet;
import org.apache.iotdb.tsfile.utils.Binary;
import org.apache.iotdb.tsfile.utils.Pair;
import org.apache.iotdb.tsfile.write.schema.MeasurementSchema;
import org.apache.iotdb.tsfile.write.writer.RestorableTsFileIOWriter;

import java.io.File;
import java.io.IOException;
import java.lang.reflect.InvocationTargetException;
import java.util.ArrayList;
import java.util.Arrays;
import java.util.Collection;
import java.util.Collections;
import java.util.HashMap;
import java.util.HashSet;
import java.util.List;
import java.util.Map;
import java.util.Map.Entry;
import java.util.Set;

import static org.apache.iotdb.db.conf.IoTDBConstant.*;
import static org.apache.iotdb.db.conf.IoTDBConstant.COLUMN_CANCELLED;
import static org.apache.iotdb.db.conf.IoTDBConstant.COLUMN_CHILD_NODES;
import static org.apache.iotdb.db.conf.IoTDBConstant.COLUMN_CHILD_PATHS;
import static org.apache.iotdb.db.conf.IoTDBConstant.COLUMN_COLUMN;
import static org.apache.iotdb.db.conf.IoTDBConstant.COLUMN_COUNT;
import static org.apache.iotdb.db.conf.IoTDBConstant.COLUMN_CREATED_TIME;
import static org.apache.iotdb.db.conf.IoTDBConstant.COLUMN_DEVICES;
import static org.apache.iotdb.db.conf.IoTDBConstant.COLUMN_DONE;
import static org.apache.iotdb.db.conf.IoTDBConstant.COLUMN_FUNCTION_CLASS;
import static org.apache.iotdb.db.conf.IoTDBConstant.COLUMN_FUNCTION_NAME;
import static org.apache.iotdb.db.conf.IoTDBConstant.COLUMN_FUNCTION_TYPE;
import static org.apache.iotdb.db.conf.IoTDBConstant.COLUMN_ITEM;
import static org.apache.iotdb.db.conf.IoTDBConstant.COLUMN_PRIVILEGE;
import static org.apache.iotdb.db.conf.IoTDBConstant.COLUMN_PROGRESS;
import static org.apache.iotdb.db.conf.IoTDBConstant.COLUMN_ROLE;
import static org.apache.iotdb.db.conf.IoTDBConstant.COLUMN_STORAGE_GROUP;
import static org.apache.iotdb.db.conf.IoTDBConstant.COLUMN_TASK_NAME;
import static org.apache.iotdb.db.conf.IoTDBConstant.COLUMN_TTL;
import static org.apache.iotdb.db.conf.IoTDBConstant.COLUMN_USER;
import static org.apache.iotdb.db.conf.IoTDBConstant.COLUMN_VALUE;
import static org.apache.iotdb.db.conf.IoTDBConstant.FUNCTION_TYPE_BUILTIN_UDAF;
import static org.apache.iotdb.db.conf.IoTDBConstant.FUNCTION_TYPE_BUILTIN_UDTF;
import static org.apache.iotdb.db.conf.IoTDBConstant.FUNCTION_TYPE_EXTERNAL_UDAF;
import static org.apache.iotdb.db.conf.IoTDBConstant.FUNCTION_TYPE_EXTERNAL_UDTF;
import static org.apache.iotdb.db.conf.IoTDBConstant.FUNCTION_TYPE_NATIVE;
import static org.apache.iotdb.db.conf.IoTDBConstant.QUERY_ID;
import static org.apache.iotdb.db.conf.IoTDBConstant.STATEMENT;
import static org.apache.iotdb.tsfile.common.constant.TsFileConstant.TSFILE_SUFFIX;

public class PlanExecutor implements IPlanExecutor {

  // for data query
  protected IQueryRouter queryRouter;
  // for administration
  private IAuthorizer authorizer;

  private static final String INSERT_MEASUREMENTS_FAILED_MESSAGE = "failed to insert measurements ";

  public PlanExecutor() throws QueryProcessException {
    queryRouter = new QueryRouter();
    try {
      authorizer = BasicAuthorizer.getInstance();
    } catch (AuthException e) {
      throw new QueryProcessException(e.getMessage());
    }
  }

  @Override
  public QueryDataSet processQuery(PhysicalPlan queryPlan, QueryContext context)
      throws IOException, StorageEngineException, QueryFilterOptimizationException,
          QueryProcessException, MetadataException, InterruptedException {
    if (queryPlan instanceof QueryPlan) {
      return processDataQuery((QueryPlan) queryPlan, context);
    } else if (queryPlan instanceof AuthorPlan) {
      return processAuthorQuery((AuthorPlan) queryPlan);
    } else if (queryPlan instanceof ShowPlan) {
      return processShowQuery((ShowPlan) queryPlan, context);
    } else {
      throw new QueryProcessException(String.format("Unrecognized query plan %s", queryPlan));
    }
  }

  @Override
  public boolean processNonQuery(PhysicalPlan plan)
          throws QueryProcessException, StorageEngineException, MetadataException {
    switch (plan.getOperatorType()) {
      case DELETE:
        delete((DeletePlan) plan);
        return true;
      case INSERT:
        insert((InsertRowPlan) plan);
        return true;
      case BATCH_INSERT_ONE_DEVICE:
        insert((InsertRowsOfOneDevicePlan) plan);
        return true;
      case BATCH_INSERT_ROWS:
        insert((InsertRowsPlan) plan);
        return true;
      case BATCHINSERT:
        insertTablet((InsertTabletPlan) plan);
        return true;
      case MULTI_BATCH_INSERT:
        insertTablet((InsertMultiTabletPlan) plan);
        return true;
      case CREATE_ROLE:
      case DELETE_ROLE:
      case CREATE_USER:
      case REVOKE_USER_ROLE:
      case REVOKE_ROLE_PRIVILEGE:
      case REVOKE_USER_PRIVILEGE:
      case GRANT_ROLE_PRIVILEGE:
      case GRANT_USER_PRIVILEGE:
      case GRANT_USER_ROLE:
      case MODIFY_PASSWORD:
      case DELETE_USER:
        AuthorPlan author = (AuthorPlan) plan;
        return operateAuthor(author);
      case GRANT_WATERMARK_EMBEDDING:
        return operateWatermarkEmbedding(((DataAuthPlan) plan).getUsers(), true);
      case REVOKE_WATERMARK_EMBEDDING:
        return operateWatermarkEmbedding(((DataAuthPlan) plan).getUsers(), false);
      case DELETE_TIMESERIES:
        return deleteTimeSeries((DeleteTimeSeriesPlan) plan);
      case CREATE_TIMESERIES:
        return createTimeSeries((CreateTimeSeriesPlan) plan);
      case CREATE_MULTI_TIMESERIES:
        return createMultiTimeSeries((CreateMultiTimeSeriesPlan) plan);
      case ALTER_TIMESERIES:
        return alterTimeSeries((AlterTimeSeriesPlan) plan);
      case SET_STORAGE_GROUP:
        return setStorageGroup((SetStorageGroupPlan) plan);
      case DELETE_STORAGE_GROUP:
        return deleteStorageGroups((DeleteStorageGroupPlan) plan);
      case TTL:
        operateTTL((SetTTLPlan) plan);
        return true;
      case LOAD_CONFIGURATION:
        loadConfiguration((LoadConfigurationPlan) plan);
        return true;
      case LOAD_FILES:
        operateLoadFiles((OperateFilePlan) plan);
        return true;
      case REMOVE_FILE:
        operateRemoveFile((OperateFilePlan) plan);
        return true;
      case MOVE_FILE:
        operateMoveFile((OperateFilePlan) plan);
        return true;
      case FLUSH:
        operateFlush((FlushPlan) plan);
        return true;
      case MERGE:
      case FULL_MERGE:
        operateMerge((MergePlan) plan);
        return true;
      case TRACING:
        operateTracing((TracingPlan) plan);
        return true;
      case CLEAR_CACHE:
        operateClearCache();
        return true;
      case DELETE_PARTITION:
        DeletePartitionPlan p = (DeletePartitionPlan) plan;
        TimePartitionFilter filter =
            (storageGroupName, partitionId) ->
                storageGroupName.equals(
                        ((DeletePartitionPlan) plan).getStorageGroupName().getFullPath())
                    && p.getPartitionId().contains(partitionId);
        StorageEngine.getInstance()
            .removePartitions(((DeletePartitionPlan) plan).getStorageGroupName(), filter);
        return true;
      case CREATE_SCHEMA_SNAPSHOT:
        operateCreateSnapshot();
        return true;
      case CREATE_FUNCTION:
        return operateCreateFunction((CreateFunctionPlan) plan);
      case DROP_FUNCTION:
        return operateDropFunction((DropFunctionPlan) plan);
      case CREATE_TRIGGER:
        return operateCreateTrigger((CreateTriggerPlan) plan);
      case DROP_TRIGGER:
        return operateDropTrigger((DropTriggerPlan) plan);
      case START_TRIGGER:
        return operateStartTrigger((StartTriggerPlan) plan);
      case STOP_TRIGGER:
        return operateStopTrigger((StopTriggerPlan) plan);
      case CREATE_INDEX:
        throw new QueryProcessException("Create index hasn't been supported yet");
      case DROP_INDEX:
        throw new QueryProcessException("Drop index hasn't been supported yet");
      case KILL:
        try {
          operateKillQuery((KillQueryPlan) plan);
        } catch (QueryIdNotExsitException e) {
          throw new QueryProcessException(e.getMessage());
        }
        return true;
      case CREATE_CONTINUOUS_QUERY:
        return operateCreateContinuousQuery((CreateContinuousQueryPlan) plan);
      case DROP_CONTINUOUS_QUERY:
        return operateDropContinuousQuery((DropContinuousQueryPlan) plan);
      default:
        throw new UnsupportedOperationException(
            String.format("operation %s is not supported", plan.getOperatorType()));
    }
  }

  private boolean operateCreateFunction(CreateFunctionPlan plan) throws UDFRegistrationException {
    UDFRegistrationService.getInstance()
        .register(plan.getUdfName(), plan.getClassName(), plan.isTemporary(), true);
    return true;
  }

  private boolean operateDropFunction(DropFunctionPlan plan) throws UDFRegistrationException {
    UDFRegistrationService.getInstance().deregister(plan.getUdfName());
    return true;
  }

  private boolean operateCreateTrigger(CreateTriggerPlan plan)
      throws TriggerManagementException, TriggerExecutionException {
    TriggerRegistrationService.getInstance().register(plan);
    return true;
  }

  private boolean operateDropTrigger(DropTriggerPlan plan) throws TriggerManagementException {
    TriggerRegistrationService.getInstance().deregister(plan);
    return true;
  }

  private boolean operateStartTrigger(StartTriggerPlan plan)
      throws TriggerManagementException, TriggerExecutionException {
    TriggerRegistrationService.getInstance().activate(plan);
    return true;
  }

  private boolean operateStopTrigger(StopTriggerPlan plan) throws TriggerManagementException {
    TriggerRegistrationService.getInstance().inactivate(plan);
    return true;
  }

  private void operateMerge(MergePlan plan) throws StorageEngineException {
    if (plan.getOperatorType() == OperatorType.FULL_MERGE) {
      StorageEngine.getInstance().mergeAll(true);
    } else {
      StorageEngine.getInstance().mergeAll(false);
    }
  }

  private void operateClearCache() {
    ChunkCache.getInstance().clear();
    TimeSeriesMetadataCache.getInstance().clear();
  }

  private void operateCreateSnapshot() {
    IoTDB.metaManager.createMTreeSnapshot();
  }

  private void operateKillQuery(KillQueryPlan killQueryPlan) throws QueryIdNotExsitException {
    QueryTimeManager queryTimeManager = QueryTimeManager.getInstance();
    long killQueryId = killQueryPlan.getQueryId();
    if (killQueryId != -1) {
      if (queryTimeManager.getQueryInfoMap().get(killQueryId) != null) {
        queryTimeManager.killQuery(killQueryId);
      } else {
        throw new QueryIdNotExsitException(
            String.format(
                "Query Id %d is not exist, please check it.", killQueryPlan.getQueryId()));
      }
    } else {
      // if queryId is not specified, kill all running queries
      if (!queryTimeManager.getQueryInfoMap().isEmpty()) {
        synchronized (queryTimeManager.getQueryInfoMap()) {
          List<Long> queryIdList = new ArrayList<>(queryTimeManager.getQueryInfoMap().keySet());
          for (Long queryId : queryIdList) {
            queryTimeManager.killQuery(queryId);
          }
        }
      }
    }
  }

  private void operateTracing(TracingPlan plan) {
    IoTDBDescriptor.getInstance().getConfig().setEnablePerformanceTracing(plan.isTracingOn());
  }

  private void operateFlush(FlushPlan plan) throws StorageGroupNotSetException {
    if (plan.getPaths().isEmpty()) {
      StorageEngine.getInstance().syncCloseAllProcessor();
    } else {
      flushSpecifiedStorageGroups(plan);
    }

    if (!plan.getPaths().isEmpty()) {
      List<PartialPath> noExistSg = checkStorageGroupExist(plan.getPaths());
      if (!noExistSg.isEmpty()) {
        StringBuilder sb = new StringBuilder();
        noExistSg.forEach(storageGroup -> sb.append(storageGroup.getFullPath()).append(","));
        throw new StorageGroupNotSetException(sb.subSequence(0, sb.length() - 1).toString(), true);
      }
    }
  }

  private boolean operateCreateContinuousQuery(CreateContinuousQueryPlan plan) throws ContinuousQueryAlreadyExistException {
    return ContinuousQueryService.getInstance().register(plan, true);
  }

  private boolean operateDropContinuousQuery(DropContinuousQueryPlan plan) throws ContinuousQueryNotExistException {
    return ContinuousQueryService.getInstance().deregister(plan);
  }

  public static void flushSpecifiedStorageGroups(FlushPlan plan)
      throws StorageGroupNotSetException {
    Map<PartialPath, List<Pair<Long, Boolean>>> storageGroupMap =
        plan.getStorageGroupPartitionIds();
    for (Entry<PartialPath, List<Pair<Long, Boolean>>> entry : storageGroupMap.entrySet()) {
      PartialPath storageGroupName = entry.getKey();
      // normal flush
      if (entry.getValue() == null) {
        if (plan.isSeq() == null) {
          StorageEngine.getInstance()
              .closeStorageGroupProcessor(storageGroupName, true, plan.isSync());
          StorageEngine.getInstance()
              .closeStorageGroupProcessor(storageGroupName, false, plan.isSync());
        } else {
          StorageEngine.getInstance()
              .closeStorageGroupProcessor(storageGroupName, plan.isSeq(), plan.isSync());
        }
      }
      // partition specified flush, for snapshot flush plan
      else {
        List<Pair<Long, Boolean>> partitionIdSequencePairs = entry.getValue();
        for (Pair<Long, Boolean> pair : partitionIdSequencePairs) {
          StorageEngine.getInstance()
              .closeStorageGroupProcessor(storageGroupName, pair.left, pair.right, true);
        }
      }
    }
  }

  protected QueryDataSet processDataQuery(QueryPlan queryPlan, QueryContext context)
      throws StorageEngineException, QueryFilterOptimizationException, QueryProcessException,
          IOException, InterruptedException {
    QueryDataSet queryDataSet;
    if (queryPlan instanceof AlignByDevicePlan) {
      queryDataSet = getAlignByDeviceDataSet((AlignByDevicePlan) queryPlan, context, queryRouter);
    } else {
      if (queryPlan.getPaths() == null || queryPlan.getPaths().isEmpty()) {
        // no time series are selected, return EmptyDataSet
        return new EmptyDataSet();
      } else if (queryPlan instanceof UDTFPlan) {
        UDTFPlan udtfPlan = (UDTFPlan) queryPlan;
        queryDataSet = queryRouter.udtfQuery(udtfPlan, context);
      } else if (queryPlan instanceof GroupByTimeFillPlan) {
        GroupByTimeFillPlan groupByFillPlan = (GroupByTimeFillPlan) queryPlan;
        queryDataSet = queryRouter.groupByFill(groupByFillPlan, context);
      } else if (queryPlan instanceof GroupByTimePlan) {
        GroupByTimePlan groupByTimePlan = (GroupByTimePlan) queryPlan;
        queryDataSet = queryRouter.groupBy(groupByTimePlan, context);
      } else if (queryPlan instanceof QueryIndexPlan) {
        throw new QueryProcessException("Query index hasn't been supported yet");
      } else if (queryPlan instanceof AggregationPlan) {
        AggregationPlan aggregationPlan = (AggregationPlan) queryPlan;
        queryDataSet = queryRouter.aggregate(aggregationPlan, context);
      } else if (queryPlan instanceof FillQueryPlan) {
        FillQueryPlan fillQueryPlan = (FillQueryPlan) queryPlan;
        queryDataSet = queryRouter.fill(fillQueryPlan, context);
      } else if (queryPlan instanceof LastQueryPlan) {
        queryDataSet = queryRouter.lastQuery((LastQueryPlan) queryPlan, context);
      } else {
        queryDataSet = queryRouter.rawDataQuery((RawDataQueryPlan) queryPlan, context);
      }
    }
    queryDataSet.setRowLimit(queryPlan.getRowLimit());
    queryDataSet.setRowOffset(queryPlan.getRowOffset());
    return queryDataSet;
  }

  protected AlignByDeviceDataSet getAlignByDeviceDataSet(
      AlignByDevicePlan plan, QueryContext context, IQueryRouter router) {
    return new AlignByDeviceDataSet(plan, context, router);
  }

  protected QueryDataSet processShowQuery(ShowPlan showPlan, QueryContext context)
      throws QueryProcessException, MetadataException {
    switch (showPlan.getShowContentType()) {
      case TTL:
        return processShowTTLQuery((ShowTTLPlan) showPlan);
      case FLUSH_TASK_INFO:
        return processShowFlushTaskInfo();
      case VERSION:
        return processShowVersion();
      case TIMESERIES:
        return processShowTimeseries((ShowTimeSeriesPlan) showPlan, context);
      case STORAGE_GROUP:
        return processShowStorageGroup((ShowStorageGroupPlan) showPlan);
      case DEVICES:
        return processShowDevices((ShowDevicesPlan) showPlan);
      case CHILD_PATH:
        return processShowChildPaths((ShowChildPathsPlan) showPlan);
      case CHILD_NODE:
        return processShowChildNodes((ShowChildNodesPlan) showPlan);
      case COUNT_TIMESERIES:
        return processCountTimeSeries((CountPlan) showPlan);
      case COUNT_NODE_TIMESERIES:
        return processCountNodeTimeSeries((CountPlan) showPlan);
      case COUNT_DEVICES:
        return processCountDevices((CountPlan) showPlan);
      case COUNT_STORAGE_GROUP:
        return processCountStorageGroup((CountPlan) showPlan);
      case COUNT_NODES:
        return processCountNodes((CountPlan) showPlan);
      case MERGE_STATUS:
        return processShowMergeStatus();
      case QUERY_PROCESSLIST:
        return processShowQueryProcesslist();
      case FUNCTIONS:
        return processShowFunctions((ShowFunctionsPlan) showPlan);
      case TRIGGERS:
<<<<<<< HEAD
        return processShowTriggers((ShowTriggersPlan) showPlan);
      case CONTINUOUS_QUERY:
        return processShowContinuousQueries((ShowContinuousQueriesPlan) showPlan);
=======
        return processShowTriggers();
>>>>>>> 7dfcff32
      default:
        throw new QueryProcessException(String.format("Unrecognized show plan %s", showPlan));
    }
  }

  private QueryDataSet processCountNodes(CountPlan countPlan) throws MetadataException {
    int num = getNodesNumInGivenLevel(countPlan.getPath(), countPlan.getLevel());
    return createSingleDataSet(COLUMN_COUNT, TSDataType.INT32, num);
  }

  private QueryDataSet processCountNodeTimeSeries(CountPlan countPlan) throws MetadataException {
    // get the nodes that need to group by first
    List<PartialPath> nodes = getNodesList(countPlan.getPath(), countPlan.getLevel());
    ListDataSet listDataSet =
        new ListDataSet(
            Arrays.asList(
                new PartialPath(COLUMN_COLUMN, false), new PartialPath(COLUMN_COUNT, false)),
            Arrays.asList(TSDataType.TEXT, TSDataType.INT32));
    for (PartialPath columnPath : nodes) {
      RowRecord record = new RowRecord(0);
      Field field = new Field(TSDataType.TEXT);
      field.setBinaryV(new Binary(columnPath.getFullPath()));
      Field field1 = new Field(TSDataType.INT32);
      // get the count of every group
      field1.setIntV(getPathsNum(columnPath));
      record.addField(field);
      record.addField(field1);
      listDataSet.putRecord(record);
    }
    return listDataSet;
  }

  private QueryDataSet processCountDevices(CountPlan countPlan) throws MetadataException {
    int num = getDevicesNum(countPlan.getPath());
    return createSingleDataSet(COLUMN_DEVICES, TSDataType.INT32, num);
  }

  private QueryDataSet processCountStorageGroup(CountPlan countPlan) throws MetadataException {
    int num = getStorageGroupNum(countPlan.getPath());
    return createSingleDataSet(COLUMN_STORAGE_GROUP, TSDataType.INT32, num);
  }

  private QueryDataSet createSingleDataSet(String columnName, TSDataType columnType, Object val) {
    SingleDataSet singleDataSet =
        new SingleDataSet(
            Collections.singletonList(new PartialPath(columnName, false)),
            Collections.singletonList(columnType));
    Field field = new Field(columnType);
    switch (columnType) {
      case TEXT:
        field.setBinaryV(((Binary) val));
        break;
      case FLOAT:
        field.setFloatV(((float) val));
        break;
      case INT32:
        field.setIntV(((int) val));
        break;
      case INT64:
        field.setLongV(((long) val));
        break;
      case DOUBLE:
        field.setDoubleV(((double) val));
        break;
      case BOOLEAN:
        field.setBoolV(((boolean) val));
        break;
    }
    RowRecord record = new RowRecord(0);
    record.addField(field);
    singleDataSet.setRecord(record);
    return singleDataSet;
  }

  private int getDevicesNum(PartialPath path) throws MetadataException {
    return IoTDB.metaManager.getDevicesNum(path);
  }

  private int getStorageGroupNum(PartialPath path) throws MetadataException {
    return IoTDB.metaManager.getStorageGroupNum(path);
  }

  protected int getPathsNum(PartialPath path) throws MetadataException {
    return IoTDB.metaManager.getAllTimeseriesCount(path);
  }

  protected int getNodesNumInGivenLevel(PartialPath path, int level) throws MetadataException {
    return IoTDB.metaManager.getNodesCountInGivenLevel(path, level);
  }

  protected List<PartialPath> getPathsName(PartialPath path) throws MetadataException {
    return IoTDB.metaManager.getAllTimeseriesPath(path);
  }

  protected List<PartialPath> getNodesList(PartialPath schemaPattern, int level)
      throws MetadataException {
    return IoTDB.metaManager.getNodesList(schemaPattern, level);
  }

  private QueryDataSet processCountTimeSeries(CountPlan countPlan) throws MetadataException {
    int num = getPathsNum(countPlan.getPath());
    return createSingleDataSet(COLUMN_COUNT, TSDataType.INT32, num);
  }

  private QueryDataSet processShowDevices(ShowDevicesPlan showDevicesPlan)
      throws MetadataException {
    return new ShowDevicesDataSet(showDevicesPlan);
  }

  protected Set<PartialPath> getDevices(PartialPath path) throws MetadataException {
    return IoTDB.metaManager.getDevices(path);
  }

  private QueryDataSet processShowChildPaths(ShowChildPathsPlan showChildPathsPlan)
      throws MetadataException {
    Set<String> childPathsList = getPathNextChildren(showChildPathsPlan.getPath());
    ListDataSet listDataSet =
        new ListDataSet(
            Collections.singletonList(new PartialPath(COLUMN_CHILD_PATHS, false)),
            Collections.singletonList(TSDataType.TEXT));
    for (String s : childPathsList) {
      RowRecord record = new RowRecord(0);
      Field field = new Field(TSDataType.TEXT);
      field.setBinaryV(new Binary(s));
      record.addField(field);
      listDataSet.putRecord(record);
    }
    return listDataSet;
  }

  protected Set<String> getPathNextChildren(PartialPath path) throws MetadataException {
    return IoTDB.metaManager.getChildNodePathInNextLevel(path);
  }

  private QueryDataSet processShowChildNodes(ShowChildNodesPlan showChildNodesPlan)
      throws MetadataException {
    // getNodeNextChildren
    Set<String> childNodesList = getNodeNextChildren(showChildNodesPlan.getPath());
    ListDataSet listDataSet =
        new ListDataSet(
            Collections.singletonList(new PartialPath(COLUMN_CHILD_NODES, false)),
            Collections.singletonList(TSDataType.TEXT));
    for (String s : childNodesList) {
      RowRecord record = new RowRecord(0);
      Field field = new Field(TSDataType.TEXT);
      field.setBinaryV(new Binary(s));
      record.addField(field);
      listDataSet.putRecord(record);
    }
    return listDataSet;
  }

  protected Set<String> getNodeNextChildren(PartialPath path) throws MetadataException {
    return IoTDB.metaManager.getChildNodeInNextLevel(path);
  }

  protected List<PartialPath> getStorageGroupNames(PartialPath path) throws MetadataException {
    return IoTDB.metaManager.getStorageGroupPaths(path);
  }

  private QueryDataSet processShowStorageGroup(ShowStorageGroupPlan showStorageGroupPlan)
      throws MetadataException {
    ListDataSet listDataSet =
        new ListDataSet(
            Collections.singletonList(new PartialPath(COLUMN_STORAGE_GROUP, false)),
            Collections.singletonList(TSDataType.TEXT));
    List<PartialPath> storageGroupList = getStorageGroupNames(showStorageGroupPlan.getPath());
    addToDataSet(storageGroupList, listDataSet);
    return listDataSet;
  }

  private void addToDataSet(Collection<PartialPath> paths, ListDataSet dataSet) {
    for (PartialPath s : paths) {
      RowRecord record = new RowRecord(0);
      Field field = new Field(TSDataType.TEXT);
      field.setBinaryV(new Binary(s.getFullPath()));
      record.addField(field);
      dataSet.putRecord(record);
    }
  }

  private QueryDataSet processShowTimeseries(
      ShowTimeSeriesPlan showTimeSeriesPlan, QueryContext context) throws MetadataException {
    return new ShowTimeseriesDataSet(showTimeSeriesPlan, context);
  }

  protected List<StorageGroupMNode> getAllStorageGroupNodes() {
    return IoTDB.metaManager.getAllStorageGroupNodes();
  }

  private QueryDataSet processShowTTLQuery(ShowTTLPlan showTTLPlan) {
    ListDataSet listDataSet =
        new ListDataSet(
            Arrays.asList(
                new PartialPath(COLUMN_STORAGE_GROUP, false), new PartialPath(COLUMN_TTL, false)),
            Arrays.asList(TSDataType.TEXT, TSDataType.INT64));
    List<PartialPath> selectedSgs = showTTLPlan.getStorageGroups();

    List<StorageGroupMNode> storageGroups = getAllStorageGroupNodes();
    int timestamp = 0;
    for (StorageGroupMNode mNode : storageGroups) {
      PartialPath sgName = mNode.getPartialPath();
      if (!selectedSgs.isEmpty() && !selectedSgs.contains(sgName)) {
        continue;
      }
      RowRecord rowRecord = new RowRecord(timestamp++);
      Field sg = new Field(TSDataType.TEXT);
      Field ttl;
      sg.setBinaryV(new Binary(sgName.getFullPath()));
      if (mNode.getDataTTL() != Long.MAX_VALUE) {
        ttl = new Field(TSDataType.INT64);
        ttl.setLongV(mNode.getDataTTL());
      } else {
        ttl = null;
      }
      rowRecord.addField(sg);
      rowRecord.addField(ttl);
      listDataSet.putRecord(rowRecord);
    }

    return listDataSet;
  }

  private QueryDataSet processShowVersion() {
    SingleDataSet singleDataSet =
        new SingleDataSet(
            Collections.singletonList(new PartialPath(IoTDBConstant.COLUMN_VERSION, false)),
            Collections.singletonList(TSDataType.TEXT));
    Field field = new Field(TSDataType.TEXT);
    field.setBinaryV(new Binary(IoTDBConstant.VERSION));
    RowRecord rowRecord = new RowRecord(0);
    rowRecord.addField(field);
    singleDataSet.setRecord(rowRecord);
    return singleDataSet;
  }

  private QueryDataSet processShowFlushTaskInfo() {
    ListDataSet listDataSet =
        new ListDataSet(
            Arrays.asList(
                new PartialPath(COLUMN_ITEM, false), new PartialPath(COLUMN_VALUE, false)),
            Arrays.asList(TSDataType.TEXT, TSDataType.TEXT));

    int timestamp = 0;
    addRowRecordForShowQuery(
        listDataSet,
        timestamp++,
        "total number of flush tasks",
        Integer.toString(FlushTaskPoolManager.getInstance().getTotalTasks()));
    addRowRecordForShowQuery(
        listDataSet,
        timestamp++,
        "number of working flush tasks",
        Integer.toString(FlushTaskPoolManager.getInstance().getWorkingTasksNumber()));
    addRowRecordForShowQuery(
        listDataSet,
        timestamp,
        "number of waiting flush tasks",
        Integer.toString(FlushTaskPoolManager.getInstance().getWaitingTasksNumber()));
    return listDataSet;
  }

  private QueryDataSet processShowFunctions(ShowFunctionsPlan showPlan)
      throws QueryProcessException {
    ListDataSet listDataSet =
        new ListDataSet(
            Arrays.asList(
                new PartialPath(COLUMN_FUNCTION_NAME, false),
                new PartialPath(COLUMN_FUNCTION_TYPE, false),
                new PartialPath(COLUMN_FUNCTION_CLASS, false)),
            Arrays.asList(TSDataType.TEXT, TSDataType.TEXT, TSDataType.TEXT));

    appendUDFs(listDataSet, showPlan);
    appendNativeFunctions(listDataSet, showPlan);

    listDataSet.sort(
        (r1, r2) ->
            String.CASE_INSENSITIVE_ORDER.compare(
                r1.getFields().get(0).getStringValue(), r2.getFields().get(0).getStringValue()));
    return listDataSet;
  }

  @SuppressWarnings("squid:S3776")
  private void appendUDFs(ListDataSet listDataSet, ShowFunctionsPlan showPlan)
      throws QueryProcessException {
    for (UDFRegistrationInformation info :
        UDFRegistrationService.getInstance().getRegistrationInformation()) {
      if (showPlan.showTemporary() && !info.isTemporary()) {
        continue;
      }

      RowRecord rowRecord = new RowRecord(0); // ignore timestamp
      rowRecord.addField(Binary.valueOf(info.getFunctionName()), TSDataType.TEXT);
      String functionType = "";
      try {
        if (info.isBuiltin()) {
          if (info.isUDTF()) {
            functionType = FUNCTION_TYPE_BUILTIN_UDTF;
          } else if (info.isUDAF()) {
            functionType = FUNCTION_TYPE_BUILTIN_UDAF;
          }
        } else {
          if (info.isUDTF()) {
            functionType = FUNCTION_TYPE_EXTERNAL_UDTF;
          } else if (info.isUDAF()) {
            functionType = FUNCTION_TYPE_EXTERNAL_UDAF;
          }
        }
      } catch (InstantiationException
          | InvocationTargetException
          | NoSuchMethodException
          | IllegalAccessException e) {
        throw new QueryProcessException(e.toString());
      }
      rowRecord.addField(Binary.valueOf(functionType), TSDataType.TEXT);
      rowRecord.addField(Binary.valueOf(info.getClassName()), TSDataType.TEXT);
      listDataSet.putRecord(rowRecord);
    }
  }

  private QueryDataSet processShowContinuousQueries(ShowContinuousQueriesPlan plan) {
    ListDataSet listDataSet =
        new ListDataSet(
            Arrays.asList(
                new PartialPath(COLUMN_CONTINUOUS_QUERY_NAME, false),
                new PartialPath(COLUMN_CONTINUOUS_QUERY_EVERY_INTERVAL, false),
                new PartialPath(COLUMN_CONTINUOUS_QUERY_FOR_INTERVAL, false),
                new PartialPath(COLUMN_CONTINUOUS_QUERY_QUERY_SQL, false),
                new PartialPath(COLUMN_CONTINUOUS_QUERY_TARGET_PATH, false)),
            Arrays.asList(
                TSDataType.TEXT,
                TSDataType.INT64,
                TSDataType.INT64,
                TSDataType.TEXT,
                TSDataType.TEXT));

    List<ShowContinuousQueriesResult> continuousQueriesList =
        ContinuousQueryService.getInstance().getContinuousQueryPlans();

    for (ShowContinuousQueriesResult result : continuousQueriesList) {
      RowRecord record = new RowRecord(0);
      record.addField(Binary.valueOf(result.getContinuousQueryName()), TSDataType.TEXT);
      record.addField(result.getEveryInterval(), TSDataType.INT64);
      record.addField(result.getForInterval(), TSDataType.INT64);
      record.addField(Binary.valueOf(result.getQuerySql()), TSDataType.TEXT);
      record.addField(Binary.valueOf(result.getTargetPath().getFullPath()), TSDataType.TEXT);
      listDataSet.putRecord(record);
    }

    return listDataSet;
  }

  private void appendNativeFunctions(ListDataSet listDataSet, ShowFunctionsPlan showPlan) {
    if (showPlan.showTemporary()) {
      return;
    }

    final Binary functionType = Binary.valueOf(FUNCTION_TYPE_NATIVE);
    final Binary className = Binary.valueOf("");
    for (String functionName : SQLConstant.getNativeFunctionNames()) {
      RowRecord rowRecord = new RowRecord(0); // ignore timestamp
      rowRecord.addField(Binary.valueOf(functionName.toUpperCase()), TSDataType.TEXT);
      rowRecord.addField(functionType, TSDataType.TEXT);
      rowRecord.addField(className, TSDataType.TEXT);
      listDataSet.putRecord(rowRecord);
    }
  }

  private QueryDataSet processShowTriggers() {
    return TriggerRegistrationService.getInstance().show();
  }

  private void addRowRecordForShowQuery(
      ListDataSet listDataSet, int timestamp, String item, String value) {
    RowRecord rowRecord = new RowRecord(timestamp);
    Field itemField = new Field(TSDataType.TEXT);
    itemField.setBinaryV(new Binary(item));
    Field valueField = new Field(TSDataType.TEXT);
    valueField.setBinaryV(new Binary(value));
    rowRecord.addField(itemField);
    rowRecord.addField(valueField);
    listDataSet.putRecord(rowRecord);
  }

  @Override
  public void delete(DeletePlan deletePlan) throws QueryProcessException {
    for (PartialPath path : deletePlan.getPaths()) {
      delete(
          path,
          deletePlan.getDeleteStartTime(),
          deletePlan.getDeleteEndTime(),
          deletePlan.getIndex());
    }
  }

  private void operateLoadFiles(OperateFilePlan plan) throws QueryProcessException {
    File file = plan.getFile();
    if (!file.exists()) {
      throw new QueryProcessException(
          String.format("File path %s doesn't exists.", file.getPath()));
    }
    if (file.isDirectory()) {
      recursionFileDir(file, plan);
    } else {
      loadFile(file, plan);
    }
  }

  private void recursionFileDir(File curFile, OperateFilePlan plan) throws QueryProcessException {
    File[] files = curFile.listFiles();
    for (File file : files) {
      if (file.isDirectory()) {
        recursionFileDir(file, plan);
      } else {
        loadFile(file, plan);
      }
    }
  }

  private void loadFile(File file, OperateFilePlan plan) throws QueryProcessException {
    if (!file.getName().endsWith(TSFILE_SUFFIX)) {
      return;
    }
    TsFileResource tsFileResource = new TsFileResource(file);
    tsFileResource.setClosed(true);
    try {
      // check file
      RestorableTsFileIOWriter restorableTsFileIOWriter = new RestorableTsFileIOWriter(file);
      if (restorableTsFileIOWriter.hasCrashed()) {
        restorableTsFileIOWriter.close();
        throw new QueryProcessException(
            String.format(
                "Cannot load file %s because the file has crashed.", file.getAbsolutePath()));
      }
      Map<Path, MeasurementSchema> schemaMap = new HashMap<>();

      List<ChunkGroupMetadata> chunkGroupMetadataList = new ArrayList<>();
      try (TsFileSequenceReader reader = new TsFileSequenceReader(file.getAbsolutePath(), false)) {
        reader.selfCheck(schemaMap, chunkGroupMetadataList, false);
      }

      FileLoaderUtils.checkTsFileResource(tsFileResource);
      if (UpgradeUtils.isNeedUpgrade(tsFileResource)) {
        throw new QueryProcessException(
            String.format(
                "Cannot load file %s because the file's version is old which needs to be upgraded.",
                file.getAbsolutePath()));
      }

      // create schemas if they doesn't exist
      if (plan.isAutoCreateSchema()) {
        createSchemaAutomatically(chunkGroupMetadataList, schemaMap, plan.getSgLevel());
      }

      StorageEngine.getInstance().loadNewTsFile(tsFileResource);
    } catch (Exception e) {
      throw new QueryProcessException(
          String.format("Cannot load file %s because %s", file.getAbsolutePath(), e.getMessage()));
    }
  }

  @SuppressWarnings("squid:S3776") // Suppress high Cognitive Complexity warning
  private void createSchemaAutomatically(
      List<ChunkGroupMetadata> chunkGroupMetadataList,
      Map<Path, MeasurementSchema> knownSchemas,
      int sgLevel)
      throws QueryProcessException, MetadataException {
    if (chunkGroupMetadataList.isEmpty()) {
      return;
    }

    Set<PartialPath> registeredSeries = new HashSet<>();
    for (ChunkGroupMetadata chunkGroupMetadata : chunkGroupMetadataList) {
      String device = chunkGroupMetadata.getDevice();
      MNode node =
          IoTDB.metaManager.getDeviceNodeWithAutoCreate(new PartialPath(device), true, sgLevel);
      for (ChunkMetadata chunkMetadata : chunkGroupMetadata.getChunkMetadataList()) {
        PartialPath series =
            new PartialPath(
                chunkGroupMetadata.getDevice()
                    + TsFileConstant.PATH_SEPARATOR
                    + chunkMetadata.getMeasurementUid());
        if (!registeredSeries.contains(series)) {
          registeredSeries.add(series);
          MeasurementSchema schema =
              knownSchemas.get(new Path(series.getDevice(), series.getMeasurement()));
          if (schema == null) {
            throw new MetadataException(
                String.format(
                    "Can not get the schema of measurement [%s]",
                    chunkMetadata.getMeasurementUid()));
          }
          if (!node.hasChild(chunkMetadata.getMeasurementUid())) {
            IoTDB.metaManager.createTimeseries(
                series,
                schema.getType(),
                schema.getEncodingType(),
                schema.getCompressor(),
                Collections.emptyMap());
          } else if (!(node.getChild(chunkMetadata.getMeasurementUid())
              instanceof MeasurementMNode)) {
            throw new QueryProcessException(
                String.format("Current Path is not leaf node. %s", series));
          }
        }
      }
    }
  }

  private void operateRemoveFile(OperateFilePlan plan) throws QueryProcessException {
    try {
      if (!StorageEngine.getInstance().deleteTsfile(plan.getFile())) {
        throw new QueryProcessException(
            String.format("File %s doesn't exist.", plan.getFile().getName()));
      }
    } catch (StorageEngineException | IllegalPathException e) {
      throw new QueryProcessException(
          String.format("Cannot remove file because %s", e.getMessage()));
    }
  }

  private void operateMoveFile(OperateFilePlan plan) throws QueryProcessException {
    if (!plan.getTargetDir().exists() || !plan.getTargetDir().isDirectory()) {
      throw new QueryProcessException(
          String.format("Target dir %s is invalid.", plan.getTargetDir().getPath()));
    }
    try {
      if (!StorageEngine.getInstance().moveTsfile(plan.getFile(), plan.getTargetDir())) {
        throw new QueryProcessException(
            String.format("File %s doesn't exist.", plan.getFile().getName()));
      }
    } catch (StorageEngineException | IllegalPathException e) {
      throw new QueryProcessException(
          String.format(
              "Cannot move file %s to target directory %s because %s",
              plan.getFile().getPath(), plan.getTargetDir().getPath(), e.getMessage()));
    }
  }

  private void operateTTL(SetTTLPlan plan) throws QueryProcessException {
    try {
      IoTDB.metaManager.setTTL(plan.getStorageGroup(), plan.getDataTTL());
      StorageEngine.getInstance().setTTL(plan.getStorageGroup(), plan.getDataTTL());
    } catch (MetadataException e) {
      throw new QueryProcessException(e);
    } catch (IOException e) {
      throw new QueryProcessException(e.getMessage());
    }
  }

  @Override
  public void update(PartialPath path, long startTime, long endTime, String value) {
    throw new UnsupportedOperationException("update is not supported now");
  }

  @Override
  public void delete(PartialPath path, long startTime, long endTime, long planIndex)
      throws QueryProcessException {
    try {
      StorageEngine.getInstance().delete(path, startTime, endTime, planIndex);
    } catch (StorageEngineException e) {
      throw new QueryProcessException(e);
    }
  }

  protected MNode getSeriesSchemas(InsertPlan insertPlan) throws MetadataException {
    return IoTDB.metaManager.getSeriesSchemasAndReadLockDevice(insertPlan);
  }

  private void checkFailedMeasurments(InsertPlan plan)
      throws PathNotExistException, StorageEngineException {
    // check if all path not exist exceptions
    List<String> failedPaths = plan.getFailedMeasurements();
    List<Exception> exceptions = plan.getFailedExceptions();
    boolean isPathNotExistException = true;
    for (Exception e : exceptions) {
      Throwable curException = e;
      while (curException.getCause() != null) {
        curException = curException.getCause();
      }
      if (!(curException instanceof PathNotExistException)) {
        isPathNotExistException = false;
        break;
      }
    }
    if (isPathNotExistException) {
      throw new PathNotExistException(failedPaths);
    } else {
      throw new StorageEngineException(
          INSERT_MEASUREMENTS_FAILED_MESSAGE
              + plan.getFailedMeasurements()
              + (!exceptions.isEmpty() ? (" caused by " + exceptions.get(0).getMessage()) : ""));
    }
  }

  @Override
  public void insert(InsertRowsOfOneDevicePlan insertRowsOfOneDevicePlan)
      throws QueryProcessException {
    try {
      for (InsertRowPlan plan : insertRowsOfOneDevicePlan.getRowPlans()) {
        plan.setMeasurementMNodes(new MeasurementMNode[plan.getMeasurements().length]);
        // check whether types are match
        getSeriesSchemas(plan);
        // we do not need to infer data type for insertRowsOfOneDevicePlan
      }
      // ok, we can begin to write data into the engine..
      StorageEngine.getInstance().insert(insertRowsOfOneDevicePlan);

      List<String> notExistedPaths = null;
      List<String> failedMeasurements = null;

      // If there are some exceptions, we assume they caused by the same reason.
      Exception exception = null;
      for (InsertRowPlan plan : insertRowsOfOneDevicePlan.getRowPlans()) {
        if (plan.getFailedMeasurements() != null) {
          if (notExistedPaths == null) {
            notExistedPaths = new ArrayList<>();
            failedMeasurements = new ArrayList<>();
          }
          // check if all path not exist exceptions
          List<String> failedPaths = plan.getFailedMeasurements();
          List<Exception> exceptions = plan.getFailedExceptions();
          boolean isPathNotExistException = true;
          for (Exception e : exceptions) {
            exception = e;
            Throwable curException = e;
            while (curException.getCause() != null) {
              curException = curException.getCause();
            }
            if (!(curException instanceof PathNotExistException)) {
              isPathNotExistException = false;
              break;
            }
          }
          if (isPathNotExistException) {
            notExistedPaths.addAll(failedPaths);
          } else {
            failedMeasurements.addAll(plan.getFailedMeasurements());
          }
        }
      }
      if (notExistedPaths != null && !notExistedPaths.isEmpty()) {
        throw new PathNotExistException(notExistedPaths);
      } else if (notExistedPaths != null && !failedMeasurements.isEmpty()) {
        throw new StorageEngineException(
            "failed to insert points "
                + failedMeasurements
                + (exception != null ? (" caused by " + exception.getMessage()) : ""));
      }

    } catch (StorageEngineException | MetadataException e) {
      throw new QueryProcessException(e);
    }
  }

  @Override
  public void insert(InsertRowsPlan plan) throws QueryProcessException {
    for (int i = 0; i < plan.getInsertRowPlanList().size(); i++) {
      if (plan.getResults().containsKey(i)) {
        continue;
      }
      try {
        insert(plan.getInsertRowPlanList().get(i));
      } catch (QueryProcessException e) {
        plan.getResults().put(i, RpcUtils.getStatus(e.getErrorCode(), e.getMessage()));
      }
      if (!plan.getResults().isEmpty()) {
        throw new BatchProcessException(plan.getFailingStatus());
      }
    }
  }

  @Override
  public void insert(InsertRowPlan insertRowPlan) throws QueryProcessException {
    try {
      insertRowPlan.setMeasurementMNodes(
          new MeasurementMNode[insertRowPlan.getMeasurements().length]);
      // check whether types are match
      getSeriesSchemas(insertRowPlan);
      insertRowPlan.transferType();
      StorageEngine.getInstance().insert(insertRowPlan);
      if (insertRowPlan.getFailedMeasurements() != null) {
        checkFailedMeasurments(insertRowPlan);
      }
    } catch (StorageEngineException | MetadataException e) {
      if (IoTDBDescriptor.getInstance().getConfig().isEnableStatMonitor()) {
        StatMonitor.getInstance().updateFailedStatValue();
      }
      throw new QueryProcessException(e);
    } catch (Exception e) {
      // update failed statistics
      if (IoTDBDescriptor.getInstance().getConfig().isEnableStatMonitor()) {
        StatMonitor.getInstance().updateFailedStatValue();
      }
    }
  }

  @Override
  public void insertTablet(InsertMultiTabletPlan insertMultiTabletPlan)
      throws QueryProcessException {
    for (int i = 0; i < insertMultiTabletPlan.getInsertTabletPlanList().size(); i++) {
      if (insertMultiTabletPlan.getResults().containsKey(i)) {
        continue;
      }
      insertTablet(insertMultiTabletPlan.getInsertTabletPlanList().get(i));
    }
  }

  @Override
  public void insertTablet(InsertTabletPlan insertTabletPlan) throws QueryProcessException {
    try {
      insertTabletPlan.setMeasurementMNodes(
          new MeasurementMNode[insertTabletPlan.getMeasurements().length]);
      getSeriesSchemas(insertTabletPlan);
      StorageEngine.getInstance().insertTablet(insertTabletPlan);
      if (insertTabletPlan.getFailedMeasurements() != null) {
        checkFailedMeasurments(insertTabletPlan);
      }
    } catch (StorageEngineException | MetadataException e) {
      if (IoTDBDescriptor.getInstance().getConfig().isEnableStatMonitor()) {
        StatMonitor.getInstance().updateFailedStatValue();
      }
      throw new QueryProcessException(e);
    } catch (Exception e) {
      // update failed statistics
      if (IoTDBDescriptor.getInstance().getConfig().isEnableStatMonitor()) {
        StatMonitor.getInstance().updateFailedStatValue();
      }
    }
  }

  private boolean operateAuthor(AuthorPlan author) throws QueryProcessException {
    AuthorOperator.AuthorType authorType = author.getAuthorType();
    String userName = author.getUserName();
    String roleName = author.getRoleName();
    String password = author.getPassword();
    String newPassword = author.getNewPassword();
    Set<Integer> permissions = author.getPermissions();
    PartialPath nodeName = author.getNodeName();
    try {
      switch (authorType) {
        case UPDATE_USER:
          authorizer.updateUserPassword(userName, newPassword);
          break;
        case CREATE_USER:
          authorizer.createUser(userName, password);
          break;
        case CREATE_ROLE:
          authorizer.createRole(roleName);
          break;
        case DROP_USER:
          authorizer.deleteUser(userName);
          break;
        case DROP_ROLE:
          authorizer.deleteRole(roleName);
          break;
        case GRANT_ROLE:
          for (int i : permissions) {
            authorizer.grantPrivilegeToRole(roleName, nodeName.getFullPath(), i);
          }
          break;
        case GRANT_USER:
          for (int i : permissions) {
            authorizer.grantPrivilegeToUser(userName, nodeName.getFullPath(), i);
          }
          break;
        case GRANT_ROLE_TO_USER:
          authorizer.grantRoleToUser(roleName, userName);
          break;
        case REVOKE_USER:
          for (int i : permissions) {
            authorizer.revokePrivilegeFromUser(userName, nodeName.getFullPath(), i);
          }
          break;
        case REVOKE_ROLE:
          for (int i : permissions) {
            authorizer.revokePrivilegeFromRole(roleName, nodeName.getFullPath(), i);
          }
          break;
        case REVOKE_ROLE_FROM_USER:
          authorizer.revokeRoleFromUser(roleName, userName);
          break;
        default:
          throw new QueryProcessException("Unsupported operation " + authorType);
      }
    } catch (AuthException e) {
      throw new QueryProcessException(e.getMessage(), true);
    }
    return true;
  }

  private boolean operateWatermarkEmbedding(List<String> users, boolean useWatermark)
      throws QueryProcessException {
    try {
      for (String user : users) {
        authorizer.setUserUseWaterMark(user, useWatermark);
      }
    } catch (AuthException e) {
      throw new QueryProcessException(e.getMessage());
    }
    return true;
  }

  private boolean createTimeSeries(CreateTimeSeriesPlan createTimeSeriesPlan)
      throws QueryProcessException {
    try {
      IoTDB.metaManager.createTimeseries(createTimeSeriesPlan);
    } catch (MetadataException e) {
      throw new QueryProcessException(e);
    }
    return true;
  }

  private boolean createMultiTimeSeries(CreateMultiTimeSeriesPlan multiPlan)
      throws BatchProcessException {
    for (int i = 0; i < multiPlan.getPaths().size(); i++) {
      if (multiPlan.getResults().containsKey(i)) {
        continue;
      }
      CreateTimeSeriesPlan plan =
          new CreateTimeSeriesPlan(
              multiPlan.getPaths().get(i),
              multiPlan.getDataTypes().get(i),
              multiPlan.getEncodings().get(i),
              multiPlan.getCompressors().get(i),
              multiPlan.getProps() == null ? null : multiPlan.getProps().get(i),
              multiPlan.getTags() == null ? null : multiPlan.getTags().get(i),
              multiPlan.getAttributes() == null ? null : multiPlan.getAttributes().get(i),
              multiPlan.getAlias() == null ? null : multiPlan.getAlias().get(i));
      try {
        createTimeSeries(plan);
      } catch (QueryProcessException e) {
        multiPlan.getResults().put(i, RpcUtils.getStatus(e.getErrorCode(), e.getMessage()));
      }
    }
    if (!multiPlan.getResults().isEmpty()) {
      throw new BatchProcessException(multiPlan.getFailingStatus());
    }
    return true;
  }

  protected boolean deleteTimeSeries(DeleteTimeSeriesPlan deleteTimeSeriesPlan)
      throws QueryProcessException {
    List<PartialPath> deletePathList = deleteTimeSeriesPlan.getPaths();
    for (int i = 0; i < deletePathList.size(); i++) {
      PartialPath path = deletePathList.get(i);
      try {
        StorageEngine.getInstance().deleteTimeseries(path, deleteTimeSeriesPlan.getIndex());
        String failed = IoTDB.metaManager.deleteTimeseries(path);
        if (failed != null) {
          deleteTimeSeriesPlan
              .getResults()
              .put(i, RpcUtils.getStatus(TSStatusCode.NODE_DELETE_FAILED_ERROR, failed));
        }
      } catch (StorageEngineException | MetadataException e) {
        deleteTimeSeriesPlan
            .getResults()
            .put(i, RpcUtils.getStatus(e.getErrorCode(), e.getMessage()));
      }
    }
    if (!deleteTimeSeriesPlan.getResults().isEmpty()) {
      throw new BatchProcessException(deleteTimeSeriesPlan.getFailingStatus());
    }
    return true;
  }

  private boolean alterTimeSeries(AlterTimeSeriesPlan alterTimeSeriesPlan)
      throws QueryProcessException {
    PartialPath path = alterTimeSeriesPlan.getPath();
    Map<String, String> alterMap = alterTimeSeriesPlan.getAlterMap();
    try {
      switch (alterTimeSeriesPlan.getAlterType()) {
        case RENAME:
          String beforeName = alterMap.keySet().iterator().next();
          String currentName = alterMap.get(beforeName);
          IoTDB.metaManager.renameTagOrAttributeKey(beforeName, currentName, path);
          break;
        case SET:
          IoTDB.metaManager.setTagsOrAttributesValue(alterMap, path);
          break;
        case DROP:
          IoTDB.metaManager.dropTagsOrAttributes(alterMap.keySet(), path);
          break;
        case ADD_TAGS:
          IoTDB.metaManager.addTags(alterMap, path);
          break;
        case ADD_ATTRIBUTES:
          IoTDB.metaManager.addAttributes(alterMap, path);
          break;
        case UPSERT:
          IoTDB.metaManager.upsertTagsAndAttributes(
              alterTimeSeriesPlan.getAlias(),
              alterTimeSeriesPlan.getTagsMap(),
              alterTimeSeriesPlan.getAttributesMap(),
              path);
          break;
      }
    } catch (MetadataException e) {
      throw new QueryProcessException(e);
    } catch (IOException e) {
      throw new QueryProcessException(
          String.format(
              "Something went wrong while read/write the [%s]'s tag/attribute info.",
              path.getFullPath()));
    }
    return true;
  }

  public boolean setStorageGroup(SetStorageGroupPlan setStorageGroupPlan)
      throws QueryProcessException {
    PartialPath path = setStorageGroupPlan.getPath();
    try {
      IoTDB.metaManager.setStorageGroup(path);
    } catch (MetadataException e) {
      throw new QueryProcessException(e);
    }
    return true;
  }

  protected boolean deleteStorageGroups(DeleteStorageGroupPlan deleteStorageGroupPlan)
      throws QueryProcessException {
    List<PartialPath> deletePathList = new ArrayList<>();
    try {
      for (PartialPath storageGroupPath : deleteStorageGroupPlan.getPaths()) {
        List<PartialPath> allRelatedStorageGroupPath =
            IoTDB.metaManager.getStorageGroupPaths(storageGroupPath);
        if (allRelatedStorageGroupPath.isEmpty()) {
          throw new PathNotExistException(storageGroupPath.getFullPath(), true);
        }
        for (PartialPath path : allRelatedStorageGroupPath) {
          StorageEngine.getInstance().deleteStorageGroup(path);
          deletePathList.add(path);
        }
      }
      IoTDB.metaManager.deleteStorageGroups(deletePathList);
    } catch (MetadataException e) {
      throw new QueryProcessException(e);
    }
    return true;
  }

  protected QueryDataSet processAuthorQuery(AuthorPlan plan) throws QueryProcessException {
    AuthorType authorType = plan.getAuthorType();
    String userName = plan.getUserName();
    String roleName = plan.getRoleName();
    PartialPath path = plan.getNodeName();

    ListDataSet dataSet;

    try {
      switch (authorType) {
        case LIST_ROLE:
          dataSet = executeListRole(plan);
          break;
        case LIST_USER:
          dataSet = executeListUser(plan);
          break;
        case LIST_ROLE_USERS:
          dataSet = executeListRoleUsers(roleName);
          break;
        case LIST_USER_ROLES:
          dataSet = executeListUserRoles(userName);
          break;
        case LIST_ROLE_PRIVILEGE:
          dataSet = executeListRolePrivileges(roleName, path);
          break;
        case LIST_USER_PRIVILEGE:
          dataSet = executeListUserPrivileges(userName, path);
          break;
        default:
          throw new QueryProcessException("Unsupported operation " + authorType);
      }
    } catch (AuthException e) {
      throw new QueryProcessException(e.getMessage());
    }
    return dataSet;
  }

  private ListDataSet executeListRole(AuthorPlan plan) throws AuthException {
    ListDataSet dataSet =
        new ListDataSet(
            Collections.singletonList(new PartialPath(COLUMN_ROLE, false)),
            Collections.singletonList(TSDataType.TEXT));

    // check if current user is granted list_role privilege
    boolean hasListRolePrivilege =
        AuthorityChecker.check(
            plan.getLoginUserName(),
            Collections.emptyList(),
            plan.getOperatorType(),
            plan.getLoginUserName());
    if (!hasListRolePrivilege) {
      return dataSet;
    }

    List<String> roleList = authorizer.listAllRoles();
    addToDataSet(roleList, dataSet);
    return dataSet;
  }

  private void addToDataSet(List<String> strResults, ListDataSet dataSet) {
    int index = 0;
    for (String role : strResults) {
      RowRecord record = new RowRecord(index++);
      Field field = new Field(TSDataType.TEXT);
      field.setBinaryV(new Binary(role));
      record.addField(field);
      dataSet.putRecord(record);
    }
  }

  private ListDataSet executeListUser(AuthorPlan plan) throws AuthException {
    ListDataSet dataSet =
        new ListDataSet(
            Collections.singletonList(new PartialPath(COLUMN_USER, false)),
            Collections.singletonList(TSDataType.TEXT));

    // check if current user is granted list_user privilege
    boolean hasListUserPrivilege =
        AuthorityChecker.check(
            plan.getLoginUserName(),
            Collections.singletonList((plan.getNodeName())),
            plan.getOperatorType(),
            plan.getLoginUserName());
    if (!hasListUserPrivilege) {
      return dataSet;
    }

    List<String> userList = authorizer.listAllUsers();
    addToDataSet(userList, dataSet);
    return dataSet;
  }

  private ListDataSet executeListRoleUsers(String roleName) throws AuthException {
    Role role = authorizer.getRole(roleName);
    if (role == null) {
      throw new AuthException("No such role : " + roleName);
    }
    ListDataSet dataSet =
        new ListDataSet(
            Collections.singletonList(new PartialPath(COLUMN_USER, false)),
            Collections.singletonList(TSDataType.TEXT));
    List<String> userList = authorizer.listAllUsers();
    int index = 0;
    for (String userN : userList) {
      User userObj = authorizer.getUser(userN);
      if (userObj != null && userObj.hasRole(roleName)) {
        RowRecord record = new RowRecord(index++);
        Field field = new Field(TSDataType.TEXT);
        field.setBinaryV(new Binary(userN));
        record.addField(field);
        dataSet.putRecord(record);
      }
    }
    return dataSet;
  }

  private ListDataSet executeListUserRoles(String userName) throws AuthException {
    User user = authorizer.getUser(userName);
    if (user != null) {
      ListDataSet dataSet =
          new ListDataSet(
              Collections.singletonList(new PartialPath(COLUMN_ROLE, false)),
              Collections.singletonList(TSDataType.TEXT));
      int index = 0;
      for (String roleN : user.getRoleList()) {
        RowRecord record = new RowRecord(index++);
        Field field = new Field(TSDataType.TEXT);
        field.setBinaryV(new Binary(roleN));
        record.addField(field);
        dataSet.putRecord(record);
      }
      return dataSet;
    } else {
      throw new AuthException("No such user : " + userName);
    }
  }

  private ListDataSet executeListRolePrivileges(String roleName, PartialPath path)
      throws AuthException {
    Role role = authorizer.getRole(roleName);
    if (role != null) {
      List<PartialPath> headerList = new ArrayList<>();
      List<TSDataType> typeList = new ArrayList<>();
      headerList.add(new PartialPath(COLUMN_PRIVILEGE, false));
      typeList.add(TSDataType.TEXT);
      ListDataSet dataSet = new ListDataSet(headerList, typeList);
      int index = 0;
      for (PathPrivilege pathPrivilege : role.getPrivilegeList()) {
        if (path == null || AuthUtils.pathBelongsTo(path.getFullPath(), pathPrivilege.getPath())) {
          RowRecord record = new RowRecord(index++);
          Field field = new Field(TSDataType.TEXT);
          field.setBinaryV(new Binary(pathPrivilege.toString()));
          record.addField(field);
          dataSet.putRecord(record);
        }
      }
      return dataSet;
    } else {
      throw new AuthException("No such role : " + roleName);
    }
  }

  private ListDataSet executeListUserPrivileges(String userName, PartialPath path)
      throws AuthException {
    User user = authorizer.getUser(userName);
    if (user == null) {
      throw new AuthException("No such user : " + userName);
    }
    List<PartialPath> headerList = new ArrayList<>();
    List<TSDataType> typeList = new ArrayList<>();
    headerList.add(new PartialPath(COLUMN_ROLE, false));
    headerList.add(new PartialPath(COLUMN_PRIVILEGE, false));
    typeList.add(TSDataType.TEXT);
    typeList.add(TSDataType.TEXT);
    ListDataSet dataSet = new ListDataSet(headerList, typeList);
    int index = 0;
    for (PathPrivilege pathPrivilege : user.getPrivilegeList()) {
      if (path == null || AuthUtils.pathBelongsTo(path.getFullPath(), pathPrivilege.getPath())) {
        RowRecord record = new RowRecord(index++);
        Field roleF = new Field(TSDataType.TEXT);
        roleF.setBinaryV(new Binary(""));
        record.addField(roleF);
        Field privilegeF = new Field(TSDataType.TEXT);
        privilegeF.setBinaryV(new Binary(pathPrivilege.toString()));
        record.addField(privilegeF);
        dataSet.putRecord(record);
      }
    }
    for (String roleN : user.getRoleList()) {
      Role role = authorizer.getRole(roleN);
      if (role == null) {
        continue;
      }
      for (PathPrivilege pathPrivilege : role.getPrivilegeList()) {
        if (path == null || AuthUtils.pathBelongsTo(path.getFullPath(), pathPrivilege.getPath())) {
          RowRecord record = new RowRecord(index++);
          Field roleF = new Field(TSDataType.TEXT);
          roleF.setBinaryV(new Binary(roleN));
          record.addField(roleF);
          Field privilegeF = new Field(TSDataType.TEXT);
          privilegeF.setBinaryV(new Binary(pathPrivilege.toString()));
          record.addField(privilegeF);
          dataSet.putRecord(record);
        }
      }
    }
    return dataSet;
  }

  protected String deleteTimeSeries(PartialPath path) throws MetadataException {
    return IoTDB.metaManager.deleteTimeseries(path);
  }

  @SuppressWarnings("unused") // for the distributed version
  protected void loadConfiguration(LoadConfigurationPlan plan) throws QueryProcessException {
    IoTDBDescriptor.getInstance().loadHotModifiedProps();
  }

  private QueryDataSet processShowMergeStatus() {
    List<PartialPath> headerList = new ArrayList<>();
    List<TSDataType> typeList = new ArrayList<>();
    headerList.add(new PartialPath(COLUMN_STORAGE_GROUP, false));
    headerList.add(new PartialPath(COLUMN_TASK_NAME, false));
    headerList.add(new PartialPath(COLUMN_CREATED_TIME, false));
    headerList.add(new PartialPath(COLUMN_PROGRESS, false));
    headerList.add(new PartialPath(COLUMN_CANCELLED, false));
    headerList.add(new PartialPath(COLUMN_DONE, false));

    typeList.add(TSDataType.TEXT);
    typeList.add(TSDataType.TEXT);
    typeList.add(TSDataType.TEXT);
    typeList.add(TSDataType.TEXT);
    typeList.add(TSDataType.BOOLEAN);
    typeList.add(TSDataType.BOOLEAN);
    ListDataSet dataSet = new ListDataSet(headerList, typeList);
    Map<String, List<TaskStatus>>[] taskStatus = MergeManager.getINSTANCE().collectTaskStatus();
    for (Map<String, List<TaskStatus>> statusMap : taskStatus) {
      for (Entry<String, List<TaskStatus>> stringListEntry : statusMap.entrySet()) {
        for (TaskStatus status : stringListEntry.getValue()) {
          dataSet.putRecord(toRowRecord(status, stringListEntry.getKey()));
        }
      }
    }
    return dataSet;
  }

  public RowRecord toRowRecord(TaskStatus status, String storageGroup) {
    RowRecord record = new RowRecord(0);
    record.addField(new Binary(storageGroup), TSDataType.TEXT);
    record.addField(new Binary(status.getTaskName()), TSDataType.TEXT);
    record.addField(new Binary(status.getCreatedTime()), TSDataType.TEXT);
    record.addField(new Binary(status.getProgress()), TSDataType.TEXT);
    record.addField(status.isCancelled(), TSDataType.BOOLEAN);
    record.addField(status.isDone(), TSDataType.BOOLEAN);
    return record;
  }

  private QueryDataSet processShowQueryProcesslist() {
    ListDataSet listDataSet =
        new ListDataSet(
            Arrays.asList(new PartialPath(QUERY_ID, false), new PartialPath(STATEMENT, false)),
            Arrays.asList(TSDataType.INT64, TSDataType.TEXT));
    QueryTimeManager queryTimeManager = QueryTimeManager.getInstance();
    for (Entry<Long, QueryInfo> queryInfo : queryTimeManager.getQueryInfoMap().entrySet()) {
      RowRecord record = new RowRecord(queryInfo.getValue().getStartTime());
      record.addField(queryInfo.getKey(), TSDataType.INT64);
      record.addField(new Binary(queryInfo.getValue().getStatement()), TSDataType.TEXT);
      listDataSet.putRecord(record);
    }
    return listDataSet;
  }

  /**
   * @param storageGroups the storage groups to check
   * @return List<PartialPath> the storage groups that not exist
   */
  List<PartialPath> checkStorageGroupExist(List<PartialPath> storageGroups) {
    List<PartialPath> noExistSg = new ArrayList<>();
    if (storageGroups == null) {
      return noExistSg;
    }
    for (PartialPath storageGroup : storageGroups) {
      if (!IoTDB.metaManager.isStorageGroup(storageGroup)) {
        noExistSg.add(storageGroup);
      }
    }
    return noExistSg;
  }
}<|MERGE_RESOLUTION|>--- conflicted
+++ resolved
@@ -547,13 +547,9 @@
       case FUNCTIONS:
         return processShowFunctions((ShowFunctionsPlan) showPlan);
       case TRIGGERS:
-<<<<<<< HEAD
-        return processShowTriggers((ShowTriggersPlan) showPlan);
+        return processShowTriggers();
       case CONTINUOUS_QUERY:
         return processShowContinuousQueries((ShowContinuousQueriesPlan) showPlan);
-=======
-        return processShowTriggers();
->>>>>>> 7dfcff32
       default:
         throw new QueryProcessException(String.format("Unrecognized show plan %s", showPlan));
     }
