--- conflicted
+++ resolved
@@ -1,150 +1,149 @@
-/*
- * Licensed to the Apache Software Foundation (ASF) under one
- * or more contributor license agreements.  See the NOTICE file
- * distributed with this work for additional information
- * regarding copyright ownership.  The ASF licenses this file
- * to you under the Apache License, Version 2.0 (the
- * "License"); you may not use this file except in compliance
- * with the License.  You may obtain a copy of the License at
- *
- *     http://www.apache.org/licenses/LICENSE-2.0
- *
- * Unless required by applicable law or agreed to in writing,
- * software distributed under the License is distributed on an
- * "AS IS" BASIS, WITHOUT WARRANTIES OR CONDITIONS OF ANY
- * KIND, either express or implied.  See the License for the
- * specific language governing permissions and limitations
- * under the License.
- */
-
-package org.apache.iotdb.db.query.udf.api.customizer.parameter;
-
-import java.util.List;
-import java.util.Map;
-import org.apache.iotdb.db.exception.metadata.MetadataException;
-import org.apache.iotdb.db.metadata.PartialPath;
-import org.apache.iotdb.db.query.udf.api.UDTF;
-import org.apache.iotdb.db.query.udf.api.customizer.config.UDTFConfigurations;
-import org.apache.iotdb.db.utils.SchemaUtils;
-import org.apache.iotdb.tsfile.file.metadata.enums.TSDataType;
-
-/**
- * Used in {@link UDTF#beforeStart(UDFParameters, UDTFConfigurations)}.
- * <p>
- * This class is used to parse the parameters in the UDF entered by the user.
- * <p>
- * The input parameters of UDF have two parts. The first part is the paths (measurements) of the
- * time series that the UDF needs to process, and the second part is the key-value pair attributes
- * for customization. Only the second part can be empty.
- * <p>
- * Note that the user must enter the paths (measurements) part before entering the attributes part.
- */
-public class UDFParameters {
-
-  private final List<PartialPath> paths;
-  private final Map<String, String> attributes;
-
-  private List<TSDataType> dataTypes;
-
-  public UDFParameters(List<PartialPath> paths, Map<String, String> attributes) {
-    this.paths = paths;
-    this.attributes = attributes;
-    dataTypes = null;
-  }
-
-  public List<PartialPath> getPaths() {
-    return paths;
-  }
-
-  public List<TSDataType> getDataTypes() throws MetadataException {
-    if (dataTypes == null) {
-      dataTypes = SchemaUtils.getSeriesTypesByPaths(paths);
-    }
-    return dataTypes;
-  }
-
-  public Map<String, String> getAttributes() {
-    return attributes;
-  }
-
-  public PartialPath getPath(int index) {
-    return paths.get(index);
-  }
-
-<<<<<<< HEAD
-  public boolean hasAttribute(String attributeKey) {
-    return attributes.containsKey(attributeKey);
-=======
-  public TSDataType getDataType(int index) throws MetadataException {
-    return dataTypes != null ? dataTypes.get(index)
-        : SchemaUtils.getSeriesTypeByPath(paths.get(index));
-  }
-
-  public TSDataType getDataType(String path) throws MetadataException {
-    return SchemaUtils.getSeriesTypeByPath(new PartialPath(path));
-  }
-
-  public TSDataType getDataType(PartialPath path) throws MetadataException {
-    return SchemaUtils.getSeriesTypeByPath(path);
->>>>>>> 36794dcd
-  }
-
-  public String getString(String key) {
-    return attributes.get(key);
-  }
-
-  public Boolean getBoolean(String key) {
-    String value = attributes.get(key);
-    return value == null ? null : Boolean.parseBoolean(value);
-  }
-
-  public Integer getInt(String key) {
-    String value = attributes.get(key);
-    return value == null ? null : Integer.parseInt(value);
-  }
-
-  public Long getLong(String key) {
-    String value = attributes.get(key);
-    return value == null ? null : Long.parseLong(value);
-  }
-
-  public Float getFloat(String key) {
-    String value = attributes.get(key);
-    return value == null ? null : Float.parseFloat(value);
-  }
-
-  public Double getDouble(String key) {
-    String value = attributes.get(key);
-    return value == null ? null : Double.parseDouble(value);
-  }
-
-  public String getStringOrDefault(String key, String defaultValue) {
-    String value = attributes.get(key);
-    return value == null ? defaultValue : value;
-  }
-
-  public boolean getBooleanOrDefault(String key, boolean defaultValue) {
-    String value = attributes.get(key);
-    return value == null ? defaultValue : Boolean.parseBoolean(value);
-  }
-
-  public int getIntOrDefault(String key, int defaultValue) {
-    String value = attributes.get(key);
-    return value == null ? defaultValue : Integer.parseInt(value);
-  }
-
-  public long getLongOrDefault(String key, long defaultValue) {
-    String value = attributes.get(key);
-    return value == null ? defaultValue : Long.parseLong(value);
-  }
-
-  public float getFloatOrDefault(String key, float defaultValue) {
-    String value = attributes.get(key);
-    return value == null ? defaultValue : Float.parseFloat(value);
-  }
-
-  public double getDoubleOrDefault(String key, double defaultValue) {
-    String value = attributes.get(key);
-    return value == null ? defaultValue : Double.parseDouble(value);
-  }
-}
+/*
+ * Licensed to the Apache Software Foundation (ASF) under one
+ * or more contributor license agreements.  See the NOTICE file
+ * distributed with this work for additional information
+ * regarding copyright ownership.  The ASF licenses this file
+ * to you under the Apache License, Version 2.0 (the
+ * "License"); you may not use this file except in compliance
+ * with the License.  You may obtain a copy of the License at
+ *
+ *     http://www.apache.org/licenses/LICENSE-2.0
+ *
+ * Unless required by applicable law or agreed to in writing,
+ * software distributed under the License is distributed on an
+ * "AS IS" BASIS, WITHOUT WARRANTIES OR CONDITIONS OF ANY
+ * KIND, either express or implied.  See the License for the
+ * specific language governing permissions and limitations
+ * under the License.
+ */
+
+package org.apache.iotdb.db.query.udf.api.customizer.parameter;
+
+import java.util.List;
+import java.util.Map;
+import org.apache.iotdb.db.exception.metadata.MetadataException;
+import org.apache.iotdb.db.metadata.PartialPath;
+import org.apache.iotdb.db.query.udf.api.UDTF;
+import org.apache.iotdb.db.query.udf.api.customizer.config.UDTFConfigurations;
+import org.apache.iotdb.db.utils.SchemaUtils;
+import org.apache.iotdb.tsfile.file.metadata.enums.TSDataType;
+
+/**
+ * Used in {@link UDTF#beforeStart(UDFParameters, UDTFConfigurations)}.
+ * <p>
+ * This class is used to parse the parameters in the UDF entered by the user.
+ * <p>
+ * The input parameters of UDF have two parts. The first part is the paths (measurements) of the
+ * time series that the UDF needs to process, and the second part is the key-value pair attributes
+ * for customization. Only the second part can be empty.
+ * <p>
+ * Note that the user must enter the paths (measurements) part before entering the attributes part.
+ */
+public class UDFParameters {
+
+  private final List<PartialPath> paths;
+  private final Map<String, String> attributes;
+
+  private List<TSDataType> dataTypes;
+
+  public UDFParameters(List<PartialPath> paths, Map<String, String> attributes) {
+    this.paths = paths;
+    this.attributes = attributes;
+    dataTypes = null;
+  }
+
+  public List<PartialPath> getPaths() {
+    return paths;
+  }
+
+  public List<TSDataType> getDataTypes() throws MetadataException {
+    if (dataTypes == null) {
+      dataTypes = SchemaUtils.getSeriesTypesByPaths(paths);
+    }
+    return dataTypes;
+  }
+
+  public Map<String, String> getAttributes() {
+    return attributes;
+  }
+
+  public PartialPath getPath(int index) {
+    return paths.get(index);
+  }
+
+  public TSDataType getDataType(int index) throws MetadataException {
+    return dataTypes != null ? dataTypes.get(index)
+        : SchemaUtils.getSeriesTypeByPath(paths.get(index));
+  }
+
+  public TSDataType getDataType(String path) throws MetadataException {
+    return SchemaUtils.getSeriesTypeByPath(new PartialPath(path));
+  }
+
+  public TSDataType getDataType(PartialPath path) throws MetadataException {
+    return SchemaUtils.getSeriesTypeByPath(path);
+  }
+
+  public boolean hasAttribute(String attributeKey) {
+    return attributes.containsKey(attributeKey);
+  }
+
+  public String getString(String key) {
+    return attributes.get(key);
+  }
+
+  public Boolean getBoolean(String key) {
+    String value = attributes.get(key);
+    return value == null ? null : Boolean.parseBoolean(value);
+  }
+
+  public Integer getInt(String key) {
+    String value = attributes.get(key);
+    return value == null ? null : Integer.parseInt(value);
+  }
+
+  public Long getLong(String key) {
+    String value = attributes.get(key);
+    return value == null ? null : Long.parseLong(value);
+  }
+
+  public Float getFloat(String key) {
+    String value = attributes.get(key);
+    return value == null ? null : Float.parseFloat(value);
+  }
+
+  public Double getDouble(String key) {
+    String value = attributes.get(key);
+    return value == null ? null : Double.parseDouble(value);
+  }
+
+  public String getStringOrDefault(String key, String defaultValue) {
+    String value = attributes.get(key);
+    return value == null ? defaultValue : value;
+  }
+
+  public boolean getBooleanOrDefault(String key, boolean defaultValue) {
+    String value = attributes.get(key);
+    return value == null ? defaultValue : Boolean.parseBoolean(value);
+  }
+
+  public int getIntOrDefault(String key, int defaultValue) {
+    String value = attributes.get(key);
+    return value == null ? defaultValue : Integer.parseInt(value);
+  }
+
+  public long getLongOrDefault(String key, long defaultValue) {
+    String value = attributes.get(key);
+    return value == null ? defaultValue : Long.parseLong(value);
+  }
+
+  public float getFloatOrDefault(String key, float defaultValue) {
+    String value = attributes.get(key);
+    return value == null ? defaultValue : Float.parseFloat(value);
+  }
+
+  public double getDoubleOrDefault(String key, double defaultValue) {
+    String value = attributes.get(key);
+    return value == null ? defaultValue : Double.parseDouble(value);
+  }
+}