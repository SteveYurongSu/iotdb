/*
 * Licensed to the Apache Software Foundation (ASF) under one
 * or more contributor license agreements.  See the NOTICE file
 * distributed with this work for additional information
 * regarding copyright ownership.  The ASF licenses this file
 * to you under the Apache License, Version 2.0 (the
 * "License"); you may not use this file except in compliance
 * with the License.  You may obtain a copy of the License at
 *
 *     http://www.apache.org/licenses/LICENSE-2.0
 *
 * Unless required by applicable law or agreed to in writing,
 * software distributed under the License is distributed on an
 * "AS IS" BASIS, WITHOUT WARRANTIES OR CONDITIONS OF ANY
 * KIND, either express or implied.  See the License for the
 * specific language governing permissions and limitations
 * under the License.
 */
package org.apache.iotdb.db.qp.executor;

import java.io.IOException;
import java.sql.SQLException;
import org.apache.iotdb.db.exception.BatchProcessException;
import org.apache.iotdb.db.exception.StorageEngineException;
import org.apache.iotdb.db.exception.metadata.MetadataException;
import org.apache.iotdb.db.exception.metadata.StorageGroupNotSetException;
import org.apache.iotdb.db.exception.query.QueryProcessException;
import org.apache.iotdb.db.metadata.PartialPath;
import org.apache.iotdb.db.qp.physical.PhysicalPlan;
import org.apache.iotdb.db.qp.physical.crud.DeletePlan;
import org.apache.iotdb.db.qp.physical.crud.InsertRowPlan;
import org.apache.iotdb.db.qp.physical.crud.InsertTabletPlan;
import org.apache.iotdb.db.query.context.QueryContext;
import org.apache.iotdb.tsfile.exception.filter.QueryFilterOptimizationException;
import org.apache.iotdb.tsfile.read.query.dataset.QueryDataSet;
import org.apache.thrift.TException;

public interface IPlanExecutor {

  /**
   * process query plan of qp layer, construct queryDataSet.
   *
   * @param queryPlan QueryPlan
   * @return QueryDataSet
   */
  QueryDataSet processQuery(PhysicalPlan queryPlan, QueryContext context)
      throws IOException, StorageEngineException,
      QueryFilterOptimizationException, QueryProcessException, MetadataException, SQLException, TException, InterruptedException;

  /**
   * Process Non-Query Physical plan, including insert/update/delete operation of
   * data/metadata/Privilege
   *
   * @param plan Physical Non-Query Plan
   */
  boolean processNonQuery(PhysicalPlan plan)
      throws QueryProcessException, StorageGroupNotSetException, StorageEngineException;

  /**
   * execute update command and return whether the operator is successful.
   *
   * @param path      : update series seriesPath
   * @param startTime start time in update command
   * @param endTime   end time in update command
   * @param value     - in type of string
   */
  void update(PartialPath path, long startTime, long endTime, String value)
      throws QueryProcessException;

  /**
   * execute delete command and return whether the operator is successful.
   *
   * @param deletePlan physical delete plan
   */
  void delete(DeletePlan deletePlan) throws QueryProcessException;

  /**
   * execute delete command and return whether the operator is successful.
   *
   * @param path      delete series seriesPath
   * @param startTime start time in delete command
   * @param endTime   end time in delete command
   * @param planIndex index of the deletion plan
   */
  void delete(PartialPath path, long startTime, long endTime, long planIndex)
      throws QueryProcessException;

  /**
   * execute insert command and return whether the operator is successful.
   *
   * @param insertRowPlan physical insert plan
   */
  void insert(InsertRowPlan insertRowPlan) throws QueryProcessException;

  /**
   * execute batch insert plan
   *
<<<<<<< HEAD
   * @throws BatchInsertionException when some of the rows failed
=======
   * @return result of each row
   * @throws BatchProcessException when some of the rows failed
>>>>>>> 6fa424c5
   */
  void insertTablet(InsertTabletPlan insertTabletPlan) throws QueryProcessException;
}<|MERGE_RESOLUTION|>--- conflicted
+++ resolved
@@ -44,8 +44,7 @@
    * @return QueryDataSet
    */
   QueryDataSet processQuery(PhysicalPlan queryPlan, QueryContext context)
-      throws IOException, StorageEngineException,
-      QueryFilterOptimizationException, QueryProcessException, MetadataException, SQLException, TException, InterruptedException;
+      throws IOException, StorageEngineException, QueryFilterOptimizationException, QueryProcessException, MetadataException, SQLException, TException, InterruptedException;
 
   /**
    * Process Non-Query Physical plan, including insert/update/delete operation of
@@ -95,12 +94,7 @@
   /**
    * execute batch insert plan
    *
-<<<<<<< HEAD
-   * @throws BatchInsertionException when some of the rows failed
-=======
-   * @return result of each row
    * @throws BatchProcessException when some of the rows failed
->>>>>>> 6fa424c5
    */
   void insertTablet(InsertTabletPlan insertTabletPlan) throws QueryProcessException;
 }