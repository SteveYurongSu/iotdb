--- conflicted
+++ resolved
@@ -573,7 +573,6 @@
 
 #openID_url=
 
-<<<<<<< HEAD
 ####################
 ### UDF Query Configuration
 ####################
@@ -590,7 +589,7 @@
 # UDF memory allocation ratio.
 # The parameter form is a:b:c, where a, b, and c are integers.
 udf_reader_transformer_collector_memory_proportion=1:1:1
-=======
+
 # Uncomment following fields to configure the index root directory.
 # For Window platform, the index is as follows:
 # index_root_dir=data\\index
@@ -608,5 +607,4 @@
 default_index_window_range=10
 
 # buffer parameter for index processor.
-index_buffer_size = 134217728
->>>>>>> e088c11e
+index_buffer_size = 134217728