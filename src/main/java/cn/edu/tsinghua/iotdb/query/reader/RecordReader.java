--- conflicted
+++ resolved
@@ -115,7 +115,6 @@
         }
 
         if (res == null) {
-<<<<<<< HEAD
             res = createAOneColRetByFullPath(deviceUID + "." + sensorId);
         }
         // add left insert values
@@ -159,9 +158,6 @@
 
         if (res == null) {
             res = createAOneColRetByFullPath(deviceUID + "." + sensorId);
-=======
-            res = createAOneColRetByFullPath(deltaObjectId + "." + measurementId);
->>>>>>> 5d93f92c
         }
         // add left insert values
         if (insertMemoryData.hasInsertData()) {
@@ -347,12 +343,7 @@
         for (int i = 0; i < rowGroupReaderList.size(); i++) {
             RowGroupReader rowGroupReader = rowGroupReaderList.get(i);
             if (i == 0) {
-<<<<<<< HEAD
                 res = rowGroupReader.readValueUseTimestamps(measurementUId, timestamps);
-=======
-                res = rowGroupReader.readValueUseTimestamps(measurementId, timestamps);
-                res.setDeltaObjectType(rowGroupReader.getDeltaObjectType());
->>>>>>> 5d93f92c
             } else {
                 DynamicOneColumnData tmpRes = rowGroupReader.readValueUseTimestamps(measurementId, timestamps);
                 res.mergeRecord(tmpRes);
